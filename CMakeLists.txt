--- conflicted
+++ resolved
@@ -42,10 +42,10 @@
 set_target_properties(NEST PROPERTIES PUBLIC_HEADER "NEST.hh;${headers}")
 
 install(TARGETS NEST
-  # IMPORTANT: Add the foo library to the "export-set"
-  EXPORT NESTTargets
-  LIBRARY DESTINATION "${INSTALL_LIB_DIR}"
-  PUBLIC_HEADER DESTINATION "${INSTALL_INCLUDE_DIR}")
+  # IMPORTANT: Add the library to the "export-set"
+	EXPORT NESTTargets
+	LIBRARY DESTINATION "${INSTALL_LIB_DIR}"
+	PUBLIC_HEADER DESTINATION "${INSTALL_INCLUDE_DIR}")
 
 if(G4)
     find_package(Geant4 REQUIRED)
@@ -61,17 +61,7 @@
         "${INSTALL_CMAKE_DIR}" COMPONENT dev)
 endif()
 
-<<<<<<< HEAD
-install(TARGETS NEST
-  # IMPORTANT: Add the foo library to the "export-set"
-  EXPORT NESTTargets
-  LIBRARY DESTINATION "${INSTALL_LIB_DIR}"
-  PUBLIC_HEADER DESTINATION "${INSTALL_INCLUDE_DIR}")
-
 add_executable(testNEST testNEST.cpp)
-=======
-add_executable(testNEST testNEST.cpp TestSpectra.cpp)
->>>>>>> 0d6cea0d
 target_link_libraries(testNEST NEST)
 
 export(PACKAGE NEST)
