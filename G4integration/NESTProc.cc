//
// ********************************************************************
// * License and Disclaimer                                           *
// *                                                                  *
// * The NEST program is intended for use with the Geant4 software,   *
// * which is copyright of the Copyright Holders of the Geant4        *
// * Collaboration. This additional software is copyright of the NEST *
// * development team. As such, it is subject to the terms and        *
// * conditions of both the Geant4 License, included with your copy   *
// * of Geant4 and available at http://cern.ch/geant4/license, as     *
// * well as the NEST License included with the download of NEST and  *
// * available at http://nest.physics.ucdavis.edu/                    *
// *                                                                  *
// * Neither the authors of this software system, nor their employing *
// * institutions, nor the agencies providing financial support for   *
// * this work make any representation or warranty, express or        *
// * implied, regarding this software system, or assume any liability *
// * for its use. Please read the pdf license or view it online       *
// * before download for the full disclaimer and lack of liability.   *
// *                                                                  *
// * This code implementation is based on work by Peter Gumplinger    *
// * and his fellow collaborators on Geant4 and is distributed with   *
// * the express written consent of the Geant4 collaboration. By      *
// * using, copying, modifying, or sharing the software (or any work  *
// * based on the software) you agree to acknowledge use of both NEST *
// * and Geant4 in resulting scientific publications, and you         *
// * indicate your acceptance of all the terms and conditions of the  *
// * licenses, which must always be included with this code.          *
// ********************************************************************
//
//
////////////////////////////////////////////////////////////////////////

#include "NESTProc.hh"
#include <cmath>
#include "G4Electron.hh"
#include "G4EmProcessSubType.hh"  //lets you call this process Scintillation
#include "G4ParticleTypes.hh"     //lets you refer to G4OpticalPhoton, etc.
#include "G4PhysicalConstants.hh"
#include "G4ProductionCuts.hh"
#include "G4RandomDirection.hh"
#include "G4SystemOfUnits.hh"
#include "G4UserLimits.hh"
#include "G4Version.hh"  //tells you what Geant4 version you are running
#include "NESTStackingAction.hh"

using namespace NEST;

<<<<<<< HEAD
NESTProc::NESTProc(const G4String& processName, G4ProcessType type,
                   double efield, VDetector* detector)
    : G4VRestDiscreteProcess(processName, type),
      efield(efield),
      fDetector(detector) {
=======
NESTProc::NESTProc(const G4String& processName, G4ProcessType type, VDetector* detector)
    : G4VRestDiscreteProcess(processName, type), fDetector(detector) {
>>>>>>> 2328a250
  fNESTcalc =
      std::unique_ptr<NEST::NESTcalc>(new NEST::NESTcalc(fDetector.get()));
  pParticleChange = &fParticleChange;
  SetProcessSubType(fScintillation);
<<<<<<< HEAD

  fTrackSecondariesFirst = false;
=======
>>>>>>> 2328a250

  if (verboseLevel > 0) {
    G4cout << GetProcessName() << " is created " << G4endl;
  }
}

NESTProc::~NESTProc() {}  // destructor needed to avoid linker error

G4Track* NESTProc::MakePhoton(G4ThreeVector xyz, double t) {
  // Determine polarization of new photon
  G4ParticleMomentum photonMomentum(G4RandomDirection());
  G4ThreeVector perp = photonMomentum.cross(G4RandomDirection());
  G4ThreeVector photonPolarization = perp.unit();
  VDetector* detector = fNESTcalc->GetDetector();
  G4double sampledEnergy = 7.08 * eV;  // default if non-detailed secondaries
  if (detailed_secondaries)
    G4double sampledEnergy =
        fNESTcalc->PhotonEnergy(false /*i.e. S1*/, detector->get_inGas(),
                                detector->get_T_Kelvin()) *
        eV;

  G4DynamicParticle* aQuantum =
      new G4DynamicParticle(G4OpticalPhoton::OpticalPhoton(), photonMomentum);
  aQuantum->SetPolarization(photonPolarization.x(), photonPolarization.y(),
                            photonPolarization.z());
  aQuantum->SetKineticEnergy(sampledEnergy);
  // calculate time

  return new G4Track(aQuantum, t, xyz);
}

G4Track* NESTProc::MakeElectron(G4ThreeVector xyz, double density, double t) {
  // Determine polarization of new photon
  G4ParticleMomentum photonMomentum(G4RandomDirection());
  G4ThreeVector perp = photonMomentum.cross(G4RandomDirection());
  G4ThreeVector photonPolarization = perp.unit();
<<<<<<< HEAD
  VDetector* detector = fNESTcalc->GetDetector();

  if (efield > 0) {
    G4ParticleMomentum electronMomentum(0, 0, -1);
    G4DynamicParticle* aQuantum = new G4DynamicParticle(
        NESTThermalElectron::ThermalElectron(), electronMomentum);
    if (detailed_secondaries) {
      double speed = fNESTcalc->SetDriftVelocity(detector->get_T_Kelvin(),
                                                 density, efield);
      double kin_E = NESTThermalElectron::ThermalElectron()->GetPDGMass() *
                     std::pow(speed * mm / us, 2);
=======

  double efield_here = fDetector->FitEF(xyz.x(),xyz.y(),xyz.z());
  
  if(efield_here>0)
  {
    G4ParticleMomentum electronMomentum(0, 0, -1);
    G4DynamicParticle* aQuantum = new G4DynamicParticle(NESTThermalElectron::ThermalElectron(), electronMomentum);
    if(detailed_secondaries){
      double speed = fNESTcalc->SetDriftVelocity(fDetector->get_T_Kelvin(),density,efield_here);
      double kin_E = NESTThermalElectron::ThermalElectron()->GetPDGMass() * std::pow(speed*mm/us,2);
>>>>>>> 2328a250
      aQuantum->SetKineticEnergy(kin_E);
    }
    return new G4Track(aQuantum, t, xyz);
  } else {
  }
  // calculate time
}

G4VParticleChange* NESTProc::AtRestDoIt(const G4Track& aTrack,
                                        const G4Step& aStep) {
  PostStepDoIt(aTrack, aStep);

  pParticleChange->Initialize(aTrack);
  pParticleChange->SetNumberOfSecondaries(1e7);

  // ready to pop out OP and TE?
  if (NESTStackingAction::theStackingAction->isUrgentEmpty() &&
      aStep.GetSecondary()->empty()) {
    lineages_prevEvent.clear();

    for (auto lineage : lineages) {
      double etot =
          std::accumulate(lineage.hits.begin(), lineage.hits.end(), 0.,
                          [](double a, Hit b) { return a + b.E; });
      if(etot==0){
        continue;
      }
      G4ThreeVector maxHit_xyz = std::max_element(lineage.hits.begin(),lineage.hits.end(),
                                                  [](Hit a, Hit b){return a.E < b.E;})->xyz;
      double efield_here = fDetector->FitEF(maxHit_xyz.x(),maxHit_xyz.y(),maxHit_xyz.z());
      lineage.result = fNESTcalc->FullCalculation(
<<<<<<< HEAD
          lineage.type, etot, lineage.density, efield, lineage.A, lineage.Z,
          {1., 1.}, detailed_secondaries);
=======
          lineage.type, etot, lineage.density, efield_here, lineage.A, lineage.Z,{1.,1.},detailed_secondaries);
>>>>>>> 2328a250
      lineage.result_calculated = true;
      if (lineage.result.quanta.photons) {
        auto photontimes = lineage.result.photon_times.begin();
        double ecum = 0;
        int phot_cum = 0;
        for (auto hit : lineage.hits) {
          hit.result.photons = round((lineage.result.quanta.photons - phot_cum)*hit.E/(etot-ecum));
          ecum += hit.E;
<<<<<<< HEAD
          while (ecum_p < ecum) {
            if (YieldFactor == 1 ||
                (YieldFactor > 0 &&
                 RandomGen::rndm()->rand_uniform() < YieldFactor)) {
=======
          phot_cum += hit.result.photons;
          for (int i=0; i<hit.result.photons; ++i) {
            if (YieldFactor == 1 || (YieldFactor > 0 && RandomGen::rndm()->rand_uniform() < YieldFactor)){
>>>>>>> 2328a250
              G4Track* onePhoton = MakePhoton(hit.xyz, *photontimes + hit.t);
              pParticleChange->AddSecondary(onePhoton);
            }
            photontimes++;
          }
        }
        assert(ecum == etot);
      }
      if (lineage.result.quanta.electrons) {
        double ecum = 0;
        double el_cum = 0;

        for (auto hit : lineage.hits) {
          hit.result.electrons = round((lineage.result.quanta.electrons - el_cum)*hit.E/(etot-ecum));
          ecum += hit.E;
<<<<<<< HEAD
          while (ecum_e < ecum) {
            if (YieldFactor == 1 ||
                (YieldFactor > 0 &&
                 RandomGen::rndm()->rand_uniform() < YieldFactor)) {
              G4Track* oneElectron =
                  MakeElectron(hit.xyz, lineage.density, hit.t);
              pParticleChange->AddSecondary(oneElectron);
=======
          el_cum+= hit.result.electrons;
          for(int i = 0 ; i<hit.result.electrons; i++){
            if (YieldFactor == 1 || (YieldFactor > 0 && RandomGen::rndm()->rand_uniform() < YieldFactor)){
              G4Track* oneElectron = MakeElectron(hit.xyz,lineage.density,hit.t);
              pParticleChange->AddSecondary(oneElectron);          
>>>>>>> 2328a250
            }

          }
        }
        assert(ecum == etot);
      }

      lineages_prevEvent.push_back(lineage);
    }
    if (analysisTrigger) {
      analysisTrigger(lineages_prevEvent);
    }
    lineages.clear();
    track_lins.clear();
  }

  return G4VRestDiscreteProcess::AtRestDoIt(aTrack, aStep);
}

Lineage NESTProc::GetChildType(const G4Track* parent,
                               const G4Track* child) const {
  // logic to determine what processes are kicked off by this track and also set
  // the info

  G4String sec_creator = "";
  if (child->GetCreatorProcess()) {
    sec_creator = child->GetCreatorProcess()->GetProcessName();
  }
  if (parent && parent->GetDefinition() == G4Neutron::Definition() &&
      (child->GetDefinition()->GetAtomicNumber() >
       0))  // neutron inelastic scatters never join the lineage.
  {
    return Lineage(NR);
  } else if (parent && parent->GetDefinition()->GetAtomicMass() == 83 &&
             parent->GetDefinition()->GetAtomicNumber() == 36 &&
             parent->GetDefinition()->GetIonLifeTime() * .693 <
                 2 * 60 * 60 * s &&
             parent->GetDefinition()->GetIonLifeTime() * .693 >
                 1 * 60 * 60 * s) {
    return Lineage(Kr83m);
<<<<<<< HEAD
  } else if (parent && parent->GetDefinition() == G4Gamma::Definition()) {
    if (sec_creator.contains("compt") ||
        sec_creator.contains("conv")) {  // conv is pair production
=======
  }else if (parent && parent->GetDefinition() == G4Gamma::Definition()) {
    if (sec_creator.contains("compt")){ 
>>>>>>> 2328a250
      return Lineage(beta);
    } else if (sec_creator.contains("conv")) { //conv is pair production
      return Lineage(beta);
    }
      else if (sec_creator.contains("phot")) {
      return Lineage(gammaRay);
    }
  } else if (child->GetDefinition() == G4Electron::Definition() &&
             (sec_creator.contains("Decay") || !parent)) {
    return Lineage(beta);
  } else if (child->GetDefinition()->GetAtomicMass() > 1 &&
             (sec_creator.contains("Decay") || !parent)) {
    Lineage ion_lin = Lineage(ion);
    ion_lin.A = child->GetDefinition()->GetAtomicMass();
    ion_lin.Z = child->GetDefinition()->GetAtomicNumber();
    return ion_lin;
  }

  return Lineage(NoneType);
}

G4VParticleChange* NESTProc::PostStepDoIt(const G4Track& aTrack,
                                          const G4Step& aStep) {
  pParticleChange->Initialize(aTrack);

  auto myLinID = track_lins.find(
      std::make_tuple(aTrack.GetParentID(), aTrack.GetVertexPosition(),
                      aTrack.GetVertexMomentumDirection()));
  // Type of this step.
  INTERACTION_TYPE step_type = NoneType;

  uint sec_mylinid = 0;

  const vector<const G4Track*> secondaries = *aStep.GetSecondaryInCurrentStep();

  // If the current track is already in a lineage, its secondaries inherit that
  // lineage.
  if (myLinID != track_lins.end() && lineages[myLinID->second].type != ion) {
    for (const G4Track* sec : secondaries) {
      if(sec->GetDefinition() == G4OpticalPhoton::Definition() || sec->GetCreatorProcess()->GetProcessName().contains("annihil")) continue;
      track_lins.insert(
          make_pair(make_tuple(sec->GetParentID(), sec->GetPosition(),
                               sec->GetMomentumDirection()),
                    myLinID->second));
      if(verbose>2){
              std::cout<<"added "<<sec->GetDynamicParticle()->GetParticleDefinition()->GetParticleName()<<" to lineage "<<lineages.size()-1<<std::endl;
      }
    }
  }
  // otherwise, we may need to start a new lineage
  else {
    // What if the parent is a primary? Give it a lineage just as if it were one
    // of its own secondaries
    if (aTrack.GetParentID() == 0 && myLinID == track_lins.end()) {
      Lineage sec_lin = GetChildType(0, &aTrack);
      INTERACTION_TYPE sec_type = sec_lin.type;
      if (sec_type != NoneType) {
        lineages.push_back(sec_lin);
        if (verbose > 1)
          cout << "Made new lineage from primary of type " << sec_type << endl;

        track_lins.insert(std::make_pair(
            make_tuple(aTrack.GetParentID(), aTrack.GetVertexPosition(),
                       aTrack.GetVertexMomentumDirection()),
            lineages.size() - 1));
        myLinID = --track_lins.end();
<<<<<<< HEAD
        if (lineages.back().type != ion) {
          for (const G4Track* sec : secondaries) {
            step_type = sec_type;
            track_lins.insert(
                make_pair(make_tuple(sec->GetParentID(), sec->GetPosition(),
                                     sec->GetMomentumDirection()),
                          lineages.size() - 1));
          }
=======
        if(lineages.back().type != ion){
          for (const G4Track* sec : secondaries)
          {
            if(sec->GetDefinition() == G4OpticalPhoton::Definition() || sec->GetCreatorProcess()->GetProcessName().contains("annihil")){
              continue;
            }
            step_type = sec_type;
            track_lins.insert(make_pair(make_tuple(sec->GetParentID(), sec->GetPosition(),
                                                   sec->GetMomentumDirection()),
                                        lineages.size() - 1));
            if(verbose>2){
              std::cout<<"added "<<sec->GetDynamicParticle()->GetParticleDefinition()->GetParticleName()<<" to lineage "<<lineages.size()-1<<std::endl;
            }
          }   
>>>>>>> 2328a250
        }
      }
    }

    for (const G4Track* sec : secondaries) {
      // Each secondary has a type (including the possible NoneType)
      Lineage sec_lin = GetChildType(&aTrack, sec);
      INTERACTION_TYPE sec_type = sec_lin.type;
      // The first secondary will change the step_type. Subsequent secondaries
      // better have the same type as the first. If they don't, something is
      // weird
      assert(sec_type == step_type || sec_type == NoneType ||
             step_type == NoneType || step_type == ion || sec_type == ion);
      // if this is the first secondary to have a non-None type, we've started a
      // new lineage
      if (sec_type != NoneType && (step_type == NoneType || sec_type == ion)) {
        if (verbose > 1)
          cout << "Made new lineage from secondary of particle "
               << aTrack.GetTrackID() << " of type " << sec_type << endl;
        lineages.push_back(sec_lin);
      }
      step_type = sec_type;
      // If the secondary has a non-None type, it also gets a lineage ID.
      if (sec_type != NoneType) {
        track_lins.insert(
            std::make_pair(make_tuple(sec->GetParentID(), sec->GetPosition(),
                                      sec->GetMomentumDirection()),
                           lineages.size() - 1));
        // for comptons/PEs to add in recoil energy in the parent step
        if (sec_type == gammaRay || sec_type == beta) {
          myLinID = --track_lins.end();
          sec_mylinid++;
        }
        if (verbose > 1)
          cout << "Reassigned myLindID " << sec_mylinid << " times" << endl;
      }
    }
  }
  //  If the current track is part of a lineage...
  auto myLinID2 = track_lins.find(
      make_tuple(aTrack.GetParentID(), aTrack.GetVertexPosition(),
                 aTrack.GetVertexMomentumDirection()));

  if (myLinID2 == track_lins.end()) {
    if (sec_mylinid)
      myLinID2 = myLinID;
    else
      return G4VRestDiscreteProcess::PostStepDoIt(aTrack, aStep);
  }
  Lineage* myLineage = &lineages.at(myLinID->second);
  //...if the step deposited energy...
  if (aStep.GetTotalEnergyDeposit() <= 0) {
    return G4VRestDiscreteProcess::PostStepDoIt(aTrack, aStep);
  }

  //... in a noble element...
  const G4Material* preMaterial = aStep.GetPreStepPoint()->GetMaterial();
  const G4Material* postMaterial = aStep.GetPostStepPoint()->GetMaterial();
  G4Element* ElementA = NULL, * ElementB = NULL;
  if (preMaterial) {
    const G4ElementVector* theElementVector1 = preMaterial->GetElementVector();
    ElementA = (*theElementVector1)[0];
  }
  if (postMaterial) {
    const G4ElementVector* theElementVector2 = postMaterial->GetElementVector();
    ElementB = (*theElementVector2)[0];
  }
  G4int z1, z2;
  G4bool NobleNow = false, NobleLater = false;
  if (ElementA)
    z1 = (G4int)(ElementA->GetZ());
  else
    z1 = -1;
  if (ElementB)
    z2 = (G4int)(ElementB->GetZ());
  else
    z2 = -1;
  if (z1 == 2 || z1 == 10 || z1 == 18 || z1 == 36 || z1 == 54) {
    NobleNow = true;
  }
  if (z2 == 2 || z2 == 10 || z2 == 18 || z2 == 36 || z2 == 54) {
    NobleLater = true;
  }

  if (!NobleNow) return G4VRestDiscreteProcess::PostStepDoIt(aTrack, aStep);

  // ...retrieve the particle's position, time, attributes at both the
  // beginning and the end of the current step along its track...
  G4StepPoint* pPreStepPoint = aStep.GetPreStepPoint();
  G4StepPoint* pPostStepPoint = aStep.GetPostStepPoint();
  G4ThreeVector x1 = pPostStepPoint->GetPosition();
  G4ThreeVector x0 = pPreStepPoint->GetPosition();
  G4double evtStrt = pPreStepPoint->GetGlobalTime();
  G4double t0 = pPreStepPoint->GetGlobalTime();

  G4double Density = preMaterial->GetDensity() / (g / cm3);
  if (myLineage->density == -1) myLineage->density = Density;
  double step_E = aStep.GetTotalEnergyDeposit() / keV;

  // add this hit to the appropriate lineage
  Hit stepHit(step_E, t0, x1);
  myLineage->hits.push_back(stepHit);

  // the end (exiting)
  return G4VRestDiscreteProcess::PostStepDoIt(aTrack, aStep);
}

// GetMeanFreePath
// ---------------

G4double NESTProc::GetMeanFreePath(const G4Track&, G4double,
                                   G4ForceCondition* condition) {
  *condition = StronglyForced;
  // what this does is enforce the G4S1Light physics process as always
  // happening, so in effect scintillation is a meta-process on top of
  // any and all other energy depositions which may occur, just like the
  // original G4Scintillation (disregard DBL_MAX, this function makes the
  // mean free path zero really, not infinite)

  return DBL_MAX;  // a C-defined constant
}

// GetMeanLifeTime
// ---------------

G4double NESTProc::GetMeanLifeTime(const G4Track&,
                                   G4ForceCondition* condition) {
  *condition = Forced;
  // this function and this condition has the same effect as the above
  return DBL_MAX;
}

#include "G4ParticleTable.hh"
// ######################################################################
// ###                    THERMAL (DRIFT) ELECTRON                    ###
// ######################################################################
NESTThermalElectron* NESTThermalElectron::theInstance = 0;

NESTThermalElectron* NESTThermalElectron::Definition() {
  if (theInstance != 0) return theInstance;
  const G4String name = "thermalelectron";
  // search in particle table]
  G4ParticleTable* pTable = G4ParticleTable::GetParticleTable();
  G4ParticleDefinition* anInstance = pTable->FindParticle(name);
  if (anInstance == 0) {
    // create particle
    //
    //    Arguments for constructor are as follows
    //               name             mass          width         charge
    //             2*spin           parity  C-conjugation
    //          2*Isospin       2*Isospin3       G-parity
    //               type    lepton number  baryon number   PDG encoding
    //             stable         lifetime    decay table
    //             shortlived      subType    anti_encoding

    // use constants in CLHEP
    //  static const double electron_mass_c2 = 0.51099906 * MeV;

    anInstance = new G4ParticleDefinition(
        name, electron_mass_c2, 0.0 * MeV, -1. * eplus, 1, 0, 0, 0, 0, 0,
        "lepton", 1, 0, 11, true, -1.0, NULL, false, "e");
    // Bohr Magnetron
    G4double muB = -0.5 * eplus * hbar_Planck / (electron_mass_c2 / c_squared);

    anInstance->SetPDGMagneticMoment(muB * 2. * 1.0011596521859);
  }
  theInstance = reinterpret_cast<NESTThermalElectron*>(anInstance);
  return theInstance;
}

NESTThermalElectron* NESTThermalElectron::ThermalElectronDefinition() {
  return Definition();
}

NESTThermalElectron* NESTThermalElectron::ThermalElectron() {
  return Definition();
}<|MERGE_RESOLUTION|>--- conflicted
+++ resolved
@@ -46,25 +46,12 @@
 
 using namespace NEST;
 
-<<<<<<< HEAD
-NESTProc::NESTProc(const G4String& processName, G4ProcessType type,
-                   double efield, VDetector* detector)
-    : G4VRestDiscreteProcess(processName, type),
-      efield(efield),
-      fDetector(detector) {
-=======
 NESTProc::NESTProc(const G4String& processName, G4ProcessType type, VDetector* detector)
     : G4VRestDiscreteProcess(processName, type), fDetector(detector) {
->>>>>>> 2328a250
   fNESTcalc =
       std::unique_ptr<NEST::NESTcalc>(new NEST::NESTcalc(fDetector.get()));
   pParticleChange = &fParticleChange;
   SetProcessSubType(fScintillation);
-<<<<<<< HEAD
-
-  fTrackSecondariesFirst = false;
-=======
->>>>>>> 2328a250
 
   if (verboseLevel > 0) {
     G4cout << GetProcessName() << " is created " << G4endl;
@@ -101,19 +88,6 @@
   G4ParticleMomentum photonMomentum(G4RandomDirection());
   G4ThreeVector perp = photonMomentum.cross(G4RandomDirection());
   G4ThreeVector photonPolarization = perp.unit();
-<<<<<<< HEAD
-  VDetector* detector = fNESTcalc->GetDetector();
-
-  if (efield > 0) {
-    G4ParticleMomentum electronMomentum(0, 0, -1);
-    G4DynamicParticle* aQuantum = new G4DynamicParticle(
-        NESTThermalElectron::ThermalElectron(), electronMomentum);
-    if (detailed_secondaries) {
-      double speed = fNESTcalc->SetDriftVelocity(detector->get_T_Kelvin(),
-                                                 density, efield);
-      double kin_E = NESTThermalElectron::ThermalElectron()->GetPDGMass() *
-                     std::pow(speed * mm / us, 2);
-=======
 
   double efield_here = fDetector->FitEF(xyz.x(),xyz.y(),xyz.z());
   
@@ -124,7 +98,6 @@
     if(detailed_secondaries){
       double speed = fNESTcalc->SetDriftVelocity(fDetector->get_T_Kelvin(),density,efield_here);
       double kin_E = NESTThermalElectron::ThermalElectron()->GetPDGMass() * std::pow(speed*mm/us,2);
->>>>>>> 2328a250
       aQuantum->SetKineticEnergy(kin_E);
     }
     return new G4Track(aQuantum, t, xyz);
@@ -156,12 +129,7 @@
                                                   [](Hit a, Hit b){return a.E < b.E;})->xyz;
       double efield_here = fDetector->FitEF(maxHit_xyz.x(),maxHit_xyz.y(),maxHit_xyz.z());
       lineage.result = fNESTcalc->FullCalculation(
-<<<<<<< HEAD
-          lineage.type, etot, lineage.density, efield, lineage.A, lineage.Z,
-          {1., 1.}, detailed_secondaries);
-=======
           lineage.type, etot, lineage.density, efield_here, lineage.A, lineage.Z,{1.,1.},detailed_secondaries);
->>>>>>> 2328a250
       lineage.result_calculated = true;
       if (lineage.result.quanta.photons) {
         auto photontimes = lineage.result.photon_times.begin();
@@ -170,16 +138,9 @@
         for (auto hit : lineage.hits) {
           hit.result.photons = round((lineage.result.quanta.photons - phot_cum)*hit.E/(etot-ecum));
           ecum += hit.E;
-<<<<<<< HEAD
-          while (ecum_p < ecum) {
-            if (YieldFactor == 1 ||
-                (YieldFactor > 0 &&
-                 RandomGen::rndm()->rand_uniform() < YieldFactor)) {
-=======
           phot_cum += hit.result.photons;
           for (int i=0; i<hit.result.photons; ++i) {
             if (YieldFactor == 1 || (YieldFactor > 0 && RandomGen::rndm()->rand_uniform() < YieldFactor)){
->>>>>>> 2328a250
               G4Track* onePhoton = MakePhoton(hit.xyz, *photontimes + hit.t);
               pParticleChange->AddSecondary(onePhoton);
             }
@@ -195,21 +156,11 @@
         for (auto hit : lineage.hits) {
           hit.result.electrons = round((lineage.result.quanta.electrons - el_cum)*hit.E/(etot-ecum));
           ecum += hit.E;
-<<<<<<< HEAD
-          while (ecum_e < ecum) {
-            if (YieldFactor == 1 ||
-                (YieldFactor > 0 &&
-                 RandomGen::rndm()->rand_uniform() < YieldFactor)) {
-              G4Track* oneElectron =
-                  MakeElectron(hit.xyz, lineage.density, hit.t);
-              pParticleChange->AddSecondary(oneElectron);
-=======
           el_cum+= hit.result.electrons;
           for(int i = 0 ; i<hit.result.electrons; i++){
             if (YieldFactor == 1 || (YieldFactor > 0 && RandomGen::rndm()->rand_uniform() < YieldFactor)){
               G4Track* oneElectron = MakeElectron(hit.xyz,lineage.density,hit.t);
               pParticleChange->AddSecondary(oneElectron);          
->>>>>>> 2328a250
             }
 
           }
@@ -250,14 +201,8 @@
              parent->GetDefinition()->GetIonLifeTime() * .693 >
                  1 * 60 * 60 * s) {
     return Lineage(Kr83m);
-<<<<<<< HEAD
-  } else if (parent && parent->GetDefinition() == G4Gamma::Definition()) {
-    if (sec_creator.contains("compt") ||
-        sec_creator.contains("conv")) {  // conv is pair production
-=======
   }else if (parent && parent->GetDefinition() == G4Gamma::Definition()) {
     if (sec_creator.contains("compt")){ 
->>>>>>> 2328a250
       return Lineage(beta);
     } else if (sec_creator.contains("conv")) { //conv is pair production
       return Lineage(beta);
@@ -324,16 +269,6 @@
                        aTrack.GetVertexMomentumDirection()),
             lineages.size() - 1));
         myLinID = --track_lins.end();
-<<<<<<< HEAD
-        if (lineages.back().type != ion) {
-          for (const G4Track* sec : secondaries) {
-            step_type = sec_type;
-            track_lins.insert(
-                make_pair(make_tuple(sec->GetParentID(), sec->GetPosition(),
-                                     sec->GetMomentumDirection()),
-                          lineages.size() - 1));
-          }
-=======
         if(lineages.back().type != ion){
           for (const G4Track* sec : secondaries)
           {
@@ -348,7 +283,6 @@
               std::cout<<"added "<<sec->GetDynamicParticle()->GetParticleDefinition()->GetParticleName()<<" to lineage "<<lineages.size()-1<<std::endl;
             }
           }   
->>>>>>> 2328a250
         }
       }
     }
