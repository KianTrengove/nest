--- conflicted
+++ resolved
@@ -130,64 +130,41 @@
   vector<double> scintillation(8);  // return vector
   int coinLevel = 3,numPMTs = 100;
   double g1 = 0.10, sPEres = 0.5, P_dphe = 0.2, sPEeff = 0.92, sPEthr = 0.25;
-<<<<<<< HEAD
 
   // Add some variability in g1 drawn from a uniform random distribution
-  double posDep = 0.9 + n.rand_uniform()*(1.1-0.9);
+  double posDep = 0.9 + nc.rand_uniform()*(1.1-0.9);
   
   // generate a number of PMT hits drawn from a binomial distribution. Initialize number of photo-electrons
-  int nHits=n.BinomFluct(Nph,g1*posDep), Nphe = 0;
+  int nHits=nc.BinomFluct(Nph,g1*posDep), Nphe = 0;
   
   // Initialize the pulse area and spike count variables
-=======
-  double posDep = 0.9 + nc.rand_uniform()*(1.1-0.9);
-  
-  int nHits=nc.BinomFluct(Nph,g1*posDep), Nphe = 0;
->>>>>>> 9c45e990
   double pulseArea = 0., spike = 0., prob;
   
   // If single photo-electron efficiency is under 1 and the threshold is above 0 (some phe will be below threshold)
   if ( sPEthr > 0. ) {
     // Step through the pmt hits
     for ( int i = 0; i < nHits; i++ ) {
-<<<<<<< HEAD
       // generate photo electron, integer count and area
-      double phe1 = n.rand_gauss(1.,sPEres); Nphe++;
-      prob = n.rand_uniform();
-      // zero the area if random draw determines it wouldn't have been observed.
-=======
       double phe1 = nc.rand_gauss(1.,sPEres); Nphe++;
       prob = nc.rand_uniform();
->>>>>>> 9c45e990
+      // zero the area if random draw determines it wouldn't have been observed.
       if ( prob > sPEeff ) { phe1 = 0.; } //add an else with Nphe++ if not doing mc truth
       // Generate a double photo electron if random draw allows it
       double phe2 = 0.;
-<<<<<<< HEAD
-      if ( n.rand_uniform() < P_dphe ) {
+      if ( nc.rand_uniform() < P_dphe ) {
 	// generate area and increment the photo-electron counter
-	phe2 = n.rand_gauss(1.,sPEres); Nphe++;
+	phe2 = nc.rand_gauss(1.,sPEres); Nphe++;
 	// zero the area if phe wouldn't have been observed
-	if ( n.rand_uniform() > sPEeff && prob > sPEeff ) { phe2 = 0.; } //add an else with Nphe++ if not doing mc truth
+	if ( nc.rand_uniform() > sPEeff && prob > sPEeff ) { phe2 = 0.; } //add an else with Nphe++ if not doing mc truth
 	// The dphe occurs simultaneously to the first one from the same source photon. If the first one is seen, so should be the second one
-=======
-      if ( nc.rand_uniform() < P_dphe ) {
-	phe2 = nc.rand_gauss(1.,sPEres); Nphe++;
-	if ( nc.rand_uniform() > sPEeff && prob > sPEeff ) { phe2 = 0.; } //add an else with Nphe++ if not doing mc truth
->>>>>>> 9c45e990
       }
       // Save the phe area and increment the spike count (very perfect spike count) if area is above threshold
       if ( (phe1+phe2) > sPEthr ) { spike++; pulseArea += phe1 + phe2; }
     }
   }
-<<<<<<< HEAD
   else { // apply just an empirical efficiency by itself, without direct area threshold
-    Nphe = nHits + n.BinomFluct(nHits,P_dphe);
-    pulseArea = n.rand_gauss(n.BinomFluct(Nphe,1.-(1.-sPEeff)/(1.+P_dphe)),sPEres*sqrt(Nphe));
-=======
-  else {
     Nphe = nHits + nc.BinomFluct(nHits,P_dphe);
     pulseArea = nc.rand_gauss(nc.BinomFluct(Nphe,1.-(1.-sPEeff)/(1.+P_dphe)),sPEres*sqrt(Nphe));
->>>>>>> 9c45e990
     spike = (double)nHits;
   }
   if ( pulseArea < 0. ) pulseArea = 0.;
@@ -208,12 +185,8 @@
     }
     prob = numer / denom;
   } else prob = 0.; if ( spike > 10 ) prob = 1.;
-  
-<<<<<<< HEAD
-  if ( n.rand_uniform() < prob ) // coincidence has to happen in different PMTs
-=======
-  if ( nc.rand_uniform() < prob )
->>>>>>> 9c45e990
+
+  if ( nc.rand_uniform() < prob ) // coincidence has to happen in different PMTs
     { ; }
   else { // some of these are set to -1 to flag them as having been below threshold
     //scintillation[0] *= -1.;
@@ -254,13 +227,8 @@
   double Nphd = pulseArea / (1.+P_dphe);
   double NphdC= pulseAreaC/ (1.+P_dphe);
   
-<<<<<<< HEAD
-  double S2b = n.rand_gauss(S2botTotRatio*pulseArea,sqrt(S2botTotRatio*pulseArea*(1.-S2botTotRatio)));
+  double S2b = nc.rand_gauss(S2botTotRatio*pulseArea,sqrt(S2botTotRatio*pulseArea*(1.-S2botTotRatio)));
   double S2bc= S2b / exp(-driftTime/eLife_us); // for detectors using S2 bottom-only in their analyses
-=======
-  double S2b = nc.rand_gauss(S2botTotRatio*pulseArea,sqrt(S2botTotRatio*pulseArea*(1.-S2botTotRatio)));
-  double S2bc= S2b / exp(-driftTime/eLife_us);
->>>>>>> 9c45e990
   
   ionization[0] = Nee; ionization[1] = Nph;
   ionization[2] = nHits; ionization[3] = Nphe;
