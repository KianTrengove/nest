/*
 * To change this license header, choose License Headers in Project Properties.
 * To change this template file, choose Tools | Templates
 * and open the template in the editor.
 */

/*
 * File:   testNEST.cpp
 * Author: brodsky3
 * Modified by ncarrara
 *
 * Created on August 1, 2017, 1:03 PM
 */

#include "NEST.hh"
#include "TestSpectra.hh"
#include "analysis.hh"

#include "DetectorExample_XENON10.hh"

using namespace std;
using namespace NEST;

/*
 *
 */

double band[NUMBINS_MAX][6], energies[3];
<<<<<<< HEAD
vector<vector<double>> GetBand(vector<double> S1s, vector<double> S2s,
                               bool resol);
void GetEnergyRes(vector<double> Es);

int main(int argc, char** argv) {
  // Instantiate your own VDetector class here, then load into NEST class
  // constructor
  DetectorExample_XENON10* detector = new DetectorExample_XENON10();

  // Custom parameter modification functions
  // detector->ExampleFunction();

  // Construct NEST class using detector object
  NESTcalc n(detector);

  if (detector->get_TopDrift() <= 0. || detector->get_anode() <= 0. ||
      detector->get_gate() <= 0.) {
    cerr << "ERROR, unphysical value(s) of position within the detector "
            "geometry.";  // negative or 0 for cathode position is OK (e.g., LZ)
    return 1;
  }

  vector<double> signal1, signal2, signalE, vTable,
    NuisParam = {0.3, 2., 0.3, 2.};  // scaling factors, for now just for NR Ly & Qy.
                             // But must initialize!
  string position, delimiter, token;
  size_t loc;
  int index;
  double g2, pos_x, pos_y, pos_z, r, phi, driftTime, field, vD,
      vD_middle = 0., atomNum = 0, massNum = 0, keVee = 0.0;
  YieldResult yieldsMax;

  if (argc < 7) {
    cout << "This program takes 6 (or 7) inputs, with Z position in mm from "
            "bottom of detector:"
         << endl;
    cout << "\t./testNEST numEvts type_interaction E_min[keV] E_max[keV] "
            "field_drift[V/cm] x,y,z-position[mm] {optional:seed}"
         << endl
         << endl;
    cout << "For 8B, numEvts is kg-days of exposure with everything else same. "
            "For WIMPs:"
         << endl;
    cout << "\t./testNEST exposure[kg-days] {WIMP} m[GeV] x-sect[cm^2] "
            "field_drift[V/cm] x,y,z-position[mm] {optional:seed}"
         << endl
         << endl;
    cout << "For cosmic-ray muons or other similar particles with elongated "
            "track lengths:"
         << endl;
    cout << "\t./testNEST numEvts {MIP} LET[MeV*cm^2/gram] "
            "x,y-position[mm](Initial) field_drift[V/cm] "
            "x,y,z-position[mm](Final) {optional:seed}"
         << endl
         << endl;
    return 1;
  }

  unsigned long int numEvts = atoi(argv[1]);
  string type = argv[2];
  double eMin = atof(argv[3]);
  if (eMin == -1.) eMin = 0.;
  double eMax = atof(argv[4]);
  if (eMax == -1. && eMin == 0.)
    eMax = 1e2;  // the default energy max is 100 keV
  if (eMax == 0.) {
    cerr << "ERROR: The maximum energy cannot be 0 keV!" << endl;
    return 1;
  }
  double inField = atof(argv[5]);
  position = argv[6];
  double fPos = atof(argv[6]);

  if (argc == 8) {
    if (atoi(argv[7]) == -1)
      RandomGen::rndm()->SetSeed(time(NULL));
    else
      RandomGen::rndm()->SetSeed(atoi(argv[7]));
  }

  INTERACTION_TYPE type_num;
  TestSpectra spec;
  if (type == "NR" || type == "neutron" || type == "-1")
    type_num = NR;  //-1: default particle type is also NR
  else if (type == "WIMP") {
    if (atof(argv[3]) < 0.44) {
      cerr << "WIMP mass too low, you're crazy!" << endl;
      return 1;
    }
    type_num = WIMP;
    spec.wimp_spectrum_prep = spec.WIMP_prep_spectrum(atof(argv[3]), E_step);
    numEvts =
        RandomGen::rndm()->poisson_draw(spec.wimp_spectrum_prep.integral * 1.0 *
                                        atof(argv[1]) * atof(argv[4]) / 1e-36);
  } else if (type == "B8" || type == "Boron8" || type == "8Boron" ||
             type == "8B" || type == "Boron-8") {
    type_num = B8;
    numEvts = RandomGen::rndm()->poisson_draw(0.0026 * atof(argv[1]));
  } else if (type == "DD" || type == "D-D")
    type_num = DD;
  else if (type == "AmBe")
    type_num = AmBe;
  else if (type == "Cf" || type == "Cf252" || type == "252Cf" ||
           type == "Cf-252")
    type_num = Cf;
  else if (type == "ion" || type == "nucleus" || type == "alpha") {
    type_num = ion;
    if (type == "alpha") {
      atomNum = 2;
      massNum = 4;
    } else {
      cerr << "Atomic Number: ";
      cin >> atomNum;
      cerr << "Mass Number: ";
      cin >> massNum;
    }
    if (atomNum == ATOM_NUM) type_num = NR;
  } else if (type == "gamma" || type == "gammaRay" || type == "x-ray" ||
             type == "xray" || type == "xRay" || type == "X-ray" ||
             type == "Xray" || type == "XRay")
    type_num = gammaRay;  // includes photo-absorption and electron capture
  else if (type == "Kr83m" || type == "83mKr" || type == "Kr83")
    type_num = Kr83m;
  else if (type == "CH3T" || type == "tritium")
    type_num = CH3T;
  else if (type == "C14" || type == "Carbon14" || type == "14C")
    type_num = C14;
  else if (type == "beta" || type == "ER" || type == "Compton" ||
           type == "compton" || type == "electron" || type == "e-" ||
           type == "muon" || type == "MIP" || type == "LIP" || type == "mu" ||
           type == "mu-")
    type_num = NEST::beta;  // default electron recoil model
  else {
    cerr << "UNRECOGNIZED PARTICLE TYPE!! VALID OPTIONS ARE:" << endl;
    cerr << "NR or neutron," << endl;
    cerr << "WIMP," << endl;
    cerr << "B8 or Boron8 or 8Boron or 8B or Boron-8," << endl;
    cerr << "DD or D-D," << endl;
    cerr << "AmBe," << endl;
    cerr << "Cf or Cf252 or 252Cf or Cf-252," << endl;
    cerr << "ion or nucleus," << endl;
    cerr << "alpha," << endl;
    cerr << "gamma or gammaRay," << endl;
    cerr << "x-ray or xray or xRay or X-ray or Xray or XRay," << endl;
    cerr << "Kr83m or 83mKr or Kr83," << endl;
    cerr << "CH3T or tritium," << endl;
    cerr << "Carbon14 or 14C or C14," << endl;
    cerr << "beta or ER or Compton or compton or electron or e-, and" << endl;
    cerr << "muon or MIP or LIP or mu or mu-" << endl;
    return 1;
  }

  if (type_num == Kr83m) {
    if (eMin == 9.4 && eMax == 9.4) {
    } else if (eMin == 32.1 && eMax == 32.1) {
    } else {
      cerr << "ERROR: For Kr83m, put both energies as 9.4 or both as 32.1 keV "
              "please."
           << endl;
      return 1;
    }
  }

  if ((eMin < 10. || eMax < 10.) && type_num == gammaRay) {
    cerr << "WARNING: Typically beta model works better for ER BG at low "
            "energies as in a WS."
         << endl;
    cerr << "ER data is often best matched by a weighted average of the beta & "
            "gamma models."
         << endl;
  }

  double rho = n.SetDensity(detector->get_T_Kelvin(), detector->get_p_bar());
  if (rho <= 0. || detector->get_T_Kelvin() <= 0. ||
      detector->get_p_bar() <= 0.) {
    cerr << "ERR: Unphysical thermodynamic property!";
    return 1;
  }
  if (rho < 1.75) detector->set_inGas(true);
  double Wq_eV =
      1.9896 +
      (20.8 - 1.9896) /
          (1. + pow(rho / 4.0434,
                    1.4407));  // out-of-sync danger: copied from NEST.cpp

  // Calculate and print g1, g2 parameters (once per detector)
  vector<double> g2_params = n.CalculateG2(verbosity);
  g2 = fabs(g2_params[3]);
  double g1 = detector->get_g1();

  double centralZ =
      (detector->get_gate() - 100. + detector->get_cathode() + 1.5) /
      2.;  // fid vol def usually shave more off the top, because of gas
           // interactions (100->10cm)
  double centralField = detector->FitEF(0.0, 0.0, centralZ);

  if (type_num == WIMP) {
    yieldsMax = n.GetYields(NR, 25.0, rho, centralField, double(massNum),
                            double(atomNum), NuisParam);
  } else if (type_num == B8) {
    yieldsMax = n.GetYields(NR, 4.00, rho, centralField, double(massNum),
                            double(atomNum), NuisParam);
  } else {
    double energyMaximum;
    if (eMax < 0.)
      energyMaximum = 1. / fabs(eMax);
    else
      energyMaximum = eMax;
    if (type_num == Kr83m)
      yieldsMax = n.GetYields(NEST::beta, energyMaximum, rho, centralField,
                              double(massNum), double(atomNum),
                              NuisParam);  // the reason for this: don't do the
                                           // special Kr stuff when just
                                           // checking max
    else
      yieldsMax = n.GetYields(type_num, energyMaximum, rho, centralField,
                              double(massNum), double(atomNum), NuisParam);
  }
  if ((g1 * yieldsMax.PhotonYield) > (2. * maxS1) && eMin != eMax)
    cerr
        << "\nWARNING: Your energy maximum may be too high given your maxS1.\n";

  double keV = -999.;
  for (unsigned long int j = 0; j < numEvts; j++) {
    if (eMin == eMax && eMin >= 0. && eMax > 0.) {
      keV = eMin;
    } else {
      switch (type_num) {
        case CH3T:
          keV = spec.CH3T_spectrum(eMin, eMax);
          break;
        case C14:
          keV = spec.C14_spectrum(eMin, eMax);
          break;
        case B8:  // normalize this to ~3500 / 10-ton / year, for E-threshold of
                  // 0.5 keVnr, OR 180 evts/t/yr/keV at 1 keV
          keV = spec.B8_spectrum(eMin, eMax);
          break;
        case AmBe:  // for ZEPLIN-III FSR from HA (Pal '98)
          keV = spec.AmBe_spectrum(eMin, eMax);
          break;
        case Cf:
          keV = spec.Cf_spectrum(eMin, eMax);
          break;
        case DD:
          keV = spec.DD_spectrum(eMin, eMax);
          break;
        case WIMP: {
          keV = spec.WIMP_spectrum(spec.wimp_spectrum_prep, atof(argv[3]));
        } break;
        default:
          if (eMin < 0.) return 1;
          if (eMax > 0.)
            keV = eMin + (eMax - eMin) * RandomGen::rndm()->rand_uniform();
          else {  // negative eMax signals to NEST that you want to use an
                  // exponential energy spectrum profile
            if (eMin == 0.) return 1;
            keV = 1e100;  // eMin will be used in place of eMax as the maximum
                          // energy in exponential scenario
            while (keV > eMin)
              keV = eMax * log(RandomGen::rndm()->rand_uniform());
          }
          break;
      }
    }

    if (type_num != WIMP && type_num != B8 && eMax > 0.) {
      if (keV > eMax) keV = eMax;
      if (keV < eMin) keV = eMin;
    }

  Z_NEW:
    if (fPos == -1.) {  // -1 means default, random location mode
      pos_z = 0. +
              (detector->get_TopDrift() - 0.) *
                  RandomGen::rndm()->rand_uniform();  // initial guess
      r = detector->get_radius() * sqrt(RandomGen::rndm()->rand_uniform());
      phi = 2. * M_PI * RandomGen::rndm()->rand_uniform();
      pos_x = r * cos(phi);
      pos_y = r * sin(phi);
    } else {
      delimiter = ",";
      loc = 0;
      int i = 0;
      while ((loc = position.find(delimiter)) != string::npos) {
        token = position.substr(0, loc);
        if (i == 0)
          pos_x = stof(token);
        else
          pos_y = stof(token);
        position.erase(0, loc + delimiter.length());
        i++;
      }
      pos_z = stof(position);
      if (stof(position) == -1.)
        pos_z =
            0. +
            (detector->get_TopDrift() - 0.) * RandomGen::rndm()->rand_uniform();
      if (stof(token) == -999.) {
        r = detector->get_radius() * sqrt(RandomGen::rndm()->rand_uniform());
        phi = 2. * M_PI * RandomGen::rndm()->rand_uniform();
        pos_x = r * cos(phi);
        pos_y = r * sin(phi);
      }
      // if ( j == 0 ) { origX = pos_x; origY = pos_y; }
    }

    if (inField == -1.) {  // -1 means use poly position dependence
      field = detector->FitEF(pos_x, pos_y, pos_z);
    } else
      field = inField;  // no fringing

    if (field < 0. || detector->get_E_gas() < 0.) {
      cerr << "\nERROR: Neg field is not permitted. We don't simulate field "
              "dir (yet). Put in magnitude.\n";
      return 1;
    }
    if (field == 0. || std::isnan(field))
      cerr << "\nWARNING: A LITERAL ZERO (or undefined) FIELD MAY YIELD WEIRD "
              "RESULTS. USE A SMALL VALUE INSTEAD.\n";
    if (field > 12e3 || detector->get_E_gas() > 17e3)
      cerr << "\nWARNING: Your field is >12,000 V/cm. No data out here. Are "
              "you sure about this?\n";

    if (j == 0 && vD_middle == 0.) {
      if (inField == -1.) {
        // build a vD table for non-uniform field, but if field varies in XY not
        // just Z you need to do more coding
        vTable = n.SetDriftVelocity_NonUniform(rho, z_step, pos_x, pos_y);
        vD_middle = vTable[int(floor(centralZ / z_step + 0.5))];
        // for ( int jj = 0; jj < vTable.size(); jj++ ) //DEBUG
        // cerr << double(jj)*z_step << "\t" << vTable[jj] << endl;
      } else {
        vD_middle = n.SetDriftVelocity(detector->get_T_Kelvin(), rho, inField);
        vD = n.SetDriftVelocity(detector->get_T_Kelvin(), rho, field);
      }
      if (verbosity) {
        cout << "Density = " << rho << " g/mL"
             << "\t";
        cout << "central vDrift = " << vD_middle << " mm/us\n";
        cout << "\t\t\t\t\t\t\t\tW = " << Wq_eV
             << " eV\tNegative numbers are flagging things below threshold!   "
                "phe=(1+P_dphe)*phd & phd=phe/(1+P_dphe)\n";

        if (type_num == Kr83m && eMin == 9.4 && eMax == 9.4)
          fprintf(stdout,
                  "t [ns]\t\tE [keV]\t\tfield [V/cm]\ttDrift [us]\tX,Y,Z "
                  "[mm]\tNph\tNe-\tS1 [PE or phe]\tS1_3Dcor "
                  "[phd]\tspikeC(NON-INT)\tNe-Extr\tS2_rawArea [PE]\tS2_3Dcorr "
                  "[phd]\n");
        else
          fprintf(stdout,
                  "E [keV]\t\tfield [V/cm]\ttDrift [us]\tX,Y,Z "
                  "[mm]\tNph\tNe-\tS1 [PE or phe]\tS1_3Dcor "
                  "[phd]\tspikeC(NON-INT)\tNe-Extr\tS2_rawArea [PE]\tS2_3Dcorr "
                  "[phd]\n");
      }
    }
    if (inField == -1.) {
      index = int(floor(pos_z / z_step + 0.5));
      vD = vTable[index];
    }
    driftTime =
        (detector->get_TopDrift() - pos_z) / vD;  // (mm - mm) / (mm / us) = us
    if (inField != -1. &&
        detector->get_dt_min() > (detector->get_TopDrift() - 0.) / vD &&
        field >= FIELD_MIN) {
      cerr << "ERROR: dt_min is too restrictive (too large)" << endl;
      return 1;
    }
    if ((driftTime > detector->get_dt_max() ||
         driftTime < detector->get_dt_min()) &&
        (fPos == -1. || stof(position) == -1.) && field >= FIELD_MIN)
      goto Z_NEW;
    if (detector->get_dt_max() > (detector->get_TopDrift() - 0.) / vD && !j &&
        field >= FIELD_MIN) {
      cerr << "WARNING: dt_max is greater than max possible" << endl;
    }

    // The following should never happen: this is simply a just-in-case
    // code-block dealing with user error
    if (pos_z <= 0.) {
      cerr << "ERROR: unphysically low Z coordinate (vertical axis of "
              "detector) of "
           << pos_z << " mm" << endl;
      return 1;
    }
    if ((pos_z > (detector->get_TopDrift() + z_step) || driftTime < 0.0) &&
        field >= FIELD_MIN) {
      cerr << "ERROR: unphysically big Z coordinate (vertical axis of "
              "detector) of "
           << pos_z << " mm" << endl;
      return 1;
    }

    YieldResult yields;
    QuantaResult quanta;
    if (type == "muon" || type == "MIP" || type == "LIP" || type == "mu" ||
        type == "mu-") {
      double xi = -999., yi = -999.;
      if (atof(argv[4]) == -1.) {
        r = detector->get_radius() * sqrt(RandomGen::rndm()->rand_uniform());
        phi = 2. * M_PI * RandomGen::rndm()->rand_uniform();
        xi = r * cos(phi);
        yi = r * sin(phi);
      } else {
        position = argv[4];
        delimiter = ",";
        loc = 0;
        int ii = 0;
        while ((loc = position.find(delimiter)) != string::npos) {
          token = position.substr(0, loc);
          if (ii == 0)
            xi = stof(token);
          else
            yi = stof(token);
          position.erase(0, loc + delimiter.length());
          ii++;
        }
        yi = stof(position);
      }
      double dEOdx = eMin, eStep = dEOdx * rho * z_step * 1e2, refEnergy = 1e6;
      keV = 0.;
      int Nph = 0, Ne = 0;
      double xx = xi, yy = yi, zz = detector->get_TopDrift();
      double xf = pos_x;
      double yf = pos_y;
      double distance = sqrt(pow(xf - xi, 2.) + pow(yf - yi, 2.) +
                             pow(detector->get_TopDrift(), 2.));
      double norm[3];
      norm[0] = (xf - xi) / distance;
      norm[1] = (yf - yi) / distance;
      norm[2] = -detector->get_TopDrift() /
                distance;  // have not yet tested muons which leave before
                           // hitting Z=0, would have to modify code here
      while (zz > 0. &&
             sqrt(pow(xx, 2.) + pow(yy, 2.)) <
                 detector->get_radmax()) {  // stop making S1 and S2 if particle
                                            // exits Xe vol
        yields = n.GetYields(NEST::beta, refEnergy, rho, detector->FitEF(xx, yy, zz),
                             double(massNum), double(atomNum), NuisParam);
        quanta = n.GetQuanta(yields, rho);
        Nph += quanta.photons * (eStep / refEnergy);
        index = int(floor(zz / z_step + 0.5));
        if (index >= vTable.size()) index = vTable.size() - 1;
        vD = vTable[index];
        driftTime = (detector->get_TopDrift() - zz) / vD;
        if (pos_z >= detector->get_cathode())
          Ne += quanta.electrons * (eStep / refEnergy) *
                exp(-driftTime / detector->get_eLife_us());
        keV += eStep;
        xx += norm[0] * z_step;
        yy += norm[1] * z_step;
        zz += norm[2] * z_step;  // cout << xx << " " << yy << " " << zz <<
                                 // endl;
      }
      quanta.photons = Nph;
      quanta.electrons = Ne;
      driftTime = 0.00;
      vD = vD_middle;  // approximate things not already done right in loop as
                       // middle of detector since muon traverses whole length
      pos_x = .5 * (xi + xf);
      pos_y = .5 * (yi + yf);
      field = detector->FitEF(pos_x, pos_y, centralZ);
    } else {
      if (keV > .001 * Wq_eV) {
        yields = n.GetYields(type_num, keV, rho, field, double(massNum),
                             double(atomNum), NuisParam);
        quanta = n.GetQuanta(yields, rho);
      } else {
        yields.PhotonYield = 0.;
        yields.ElectronYield = 0.;
        yields.ExcitonRatio = 0.;
        yields.Lindhard = 0.;
        yields.ElectricField = 0.;
        yields.DeltaT_Scint = 0.;
        quanta.photons = 0;
        quanta.electrons = 0;
        quanta.ions = 0;
        quanta.excitons = 0;
      }
    }

    // If we want the smeared positions (non-MC truth), then implement
    // resolution function
    double truthPos[3] = {pos_x, pos_y, pos_z};
    double smearPos[3] = {pos_x, pos_y, pos_z};
    double Nphd_S2 =
        g2 * quanta.electrons * exp(-driftTime / detector->get_eLife_us());
    if (!MCtruthPos && Nphd_S2 > PHE_MIN) {
      vector<double> xySmeared(2);
      xySmeared = n.xyResolution(pos_x, pos_y, Nphd_S2);
      smearPos[0] = xySmeared[0];
      smearPos[1] = xySmeared[1];
    }

    vector<long int> wf_time;
    vector<double> wf_amp;
    vector<double> scint =
        n.GetS1(quanta, truthPos, smearPos, vD, vD_middle, type_num, j, field,
                keV, useTiming, verbosity, wf_time, wf_amp);
    if (usePD == 0 && fabs(scint[3]) > minS1 && scint[3] < maxS1)
      signal1.push_back(scint[3]);
    else if (usePD == 1 && fabs(scint[5]) > minS1 && scint[5] < maxS1)
      signal1.push_back(scint[5]);
    else if (usePD >= 2 && fabs(scint[7]) > minS1 && scint[7] < maxS1)
      signal1.push_back(scint[7]);
    else
      signal1.push_back(-999.);

    if (truthPos[2] < detector->get_cathode()) quanta.electrons = 0;
    vector<double> scint2 =
        n.GetS2(quanta.electrons, truthPos, smearPos, driftTime, vD, j, field,
                useTiming, verbosity, wf_time, wf_amp, g2_params);
    if (usePD == 0 && fabs(scint2[5]) > minS2 && scint2[5] < maxS2)
      signal2.push_back(scint2[5]);
    else if (usePD >= 1 && fabs(scint2[7]) > minS2 && scint2[7] < maxS2)
      signal2.push_back(scint2[7]);  // no spike option for S2
    else
      signal2.push_back(-999.);

    if (!MCtruthE) {
      double Nph, Ne;
      if (usePD == 0)
        Nph = fabs(scint[3]) / (g1 * (1. + detector->get_P_dphe()));
      else if (usePD == 1)
        Nph = fabs(scint[5]) / g1;
      else
        Nph = fabs(scint[7]) / g1;
      if (usePD == 0)
        Ne = fabs(scint2[5]) / (g2 * (1. + detector->get_P_dphe()));
      else
        Ne = fabs(scint2[7]) / g2;
      if (signal1.back() <= 0.) Nph = 0.;
      if (signal2.back() <= 0.) Ne = 0.;
      if (yields.Lindhard > DBL_MIN && Nph > 0. && Ne > 0.) {
        keV = (Nph + Ne) * Wq_eV * 1e-3 / yields.Lindhard;
        keVee += (Nph + Ne) * Wq_eV * 1e-3;  // as alternative, use W_DEFAULT in
                                             // both places, but won't account
                                             // for density dependence
      } else
        keV = 0.;
    }
    if ((signal1.back() <= 0. || signal2.back() <= 0.) && field >= FIELD_MIN)
      signalE.push_back(0.);
    else
      signalE.push_back(keV);

    // Possible outputs from "scint" vector
    // scint[0] = nHits; // MC-true integer hits in same OR different PMTs, NO
    // double phe effect
    // scint[1] = Nphe; // MC-true integer hits WITH double phe effect (Nphe >
    // nHits)
    // scint[2] = pulseArea; // floating real# smeared DAQ pulse areas in phe,
    // NO XYZ correction
    // scint[3] = pulseAreaC; // smeared DAQ pulse areas in phe, WITH XYZ
    // correction
    // scint[4] = Nphd; // same as pulse area, adjusted/corrected *downward* for
    // 2-PE effect (LUX phd units)
    // scint[5] = NphdC; // same as Nphd, but XYZ-corrected
    // scint[6] = spike; // floating real# spike count, NO XYZ correction
    // scint[7] = spikeC; // floating real# spike count, WITH XYZ correction
    // scint[8] = nHits post coincidence window and N-fold coincidence cuts

    // Possible outputs from "scint2" vector
    // scint2[0] = Nee; // integer number of electrons unabsorbed in liquid then
    // getting extracted
    // scint2[1] = Nph; // raw number of photons produced in the gas gap
    // scint2[2] = nHits; // MC-true integer hits in same OR different PMTs, NO
    // double phe effect
    // scint2[3] = Nphe; // MC-true integer hits WITH double phe effect (Nphe >
    // nHits). S2 has more steps than S1 (e's 1st)
    //
    // If S2 threshold is set to positive (normal mode)
    // scint2[4] = pulseArea; // floating real# smeared DAQ pulse areas in phe,
    // NO XYZ correction
    // scint2[5] = pulseAreaC; // smeared DAQ pulse areas in phe, WITH XYZ
    // correction
    // scint2[6] = Nphd; // same as pulse area, adjusted/corrected *downward*
    // for 2-PE effect (LUX phd units)
    // scint2[7] = NphdC; // same as Nphd, but XYZ-corrected
    //
    // If S2 threshold is set to negative (switches from S2 -> S2 bottom, NOT
    // literally negative)
    // scint2[4] = S2b; // floating real# smeared pulse areas in phe ONLY
    // including bottom PMTs, NO XYZ correction
    // scint2[5] = S2bc; // floating real# smeared pulse areas in phe ONLY
    // including bottom PMTs, WITH XYZ correction
    // scint2[6] = S2b / (1.+fdetector->get_P_dphe()); // same as S2b, but
    // adjusted for 2-PE effect (LUX phd units)
    // scint2[7] = S2bc / (1.+fdetector->get_P_dphe()); // same as S2bc, but
    // adjusted for 2-PE effect (LUX phd units)
    // scint2[8] = g2; // g2 = ExtEff * SE, light collection efficiency of EL in
    // gas gap (from CalculateG2)

    if (1) {  // fabs(scint[7]) > PHE_MIN && fabs(scint2[7]) > PHE_MIN ) { //if
              // you want to skip specific sub-threshold events, comment in this
              // if statement (save screen/disk space)
      // other suggestions: minS1, minS2 (or s2_thr) for tighter cuts depending
      // on analysis.hh settings (think of as analysis v. trigger thresholds)
      // and using max's too, pinching both ends
      if (type_num == Kr83m && eMin == 9.4 && eMax == 9.4)
        printf("%.6f\t", yields.DeltaT_Scint);
      printf("%.6f\t%.6f\t%.6f\t%.0f, %.0f, %.0f\t%d\t%d\t", keV, field,
             driftTime, smearPos[0], smearPos[1], smearPos[2], quanta.photons,
             quanta.electrons);  // comment this out when below line in
      // printf("%.6f\t%.6f\t%.6f\t%.0f, %.0f,
      // %.0f\t%lf\t%lf\t",keV,field,driftTime,smearPos[0],smearPos[1],smearPos[2],yields.PhotonYield,yields.ElectronYield);
      // //for when you want means
      if (truthPos[2] < detector->get_cathode() && verbosity) printf("g-X ");
      if (keV > 1000. || scint[5] > maxS1 || scint2[7] > maxS2 ||
          // switch to exponential notation to make output more readable, if
          // energy is too high (>1 MeV)
          type == "muon" || type == "MIP" || type == "LIP" || type == "mu" ||
          type == "mu-") {
        printf("%e\t%e\t%e\t", scint[2], scint[5], scint[7]);
        printf("%li\t%e\t%e\n", (long)scint2[0], scint2[4], scint2[7]);
      } else {
        printf("%.6f\t%.6f\t%.6f\t", scint[2], scint[5],
               scint[7]);  // see GetS1 inside of NEST.cpp for full explanation
                           // of all 8 scint return vector elements. Sample 3
                           // most common
        printf("%i\t%.6f\t%.6f\n", (int)scint2[0], scint2[4],
               scint2[7]);  // see GetS2 inside of NEST.cpp for full explanation
                            // of all 8 scint2 vector elements. Change as you
                            // desire
      }
    }  // always execute statement, if(1) above, because if is just place-holder
       // in case you want to drop all sub-threshold data
  }

  if (verbosity) {
    if (eMin != eMax) {
      if (useS2 == 2)
        GetBand(signal2, signal1, false);
      else
        GetBand(signal1, signal2, false);
      fprintf(stderr,
              "Bin Center\tBin Actual\tHist Mean\tMean Error\tHist "
              "Sigma\t\tEff[%%>thr]\n");
      for (int j = 0; j < numBins; j++) {
        fprintf(stderr, "%lf\t%lf\t%lf\t%lf\t%lf\t\t%lf\n", band[j][0],
                band[j][1], band[j][2], band[j][4], band[j][3],
                band[j][5] * 100.);
        if (band[j][0] <= 0.0 || band[j][1] <= 0.0 || band[j][2] <= 0.0 ||
            band[j][3] <= 0.0 || band[j][4] <= 0.0 || band[j][5] <= 0.0 ||
            std::isnan(band[j][0]) || std::isnan(band[j][1]) ||
            std::isnan(band[j][2]) || std::isnan(band[j][3]) ||
            std::isnan(band[j][4]) || std::isnan(band[j][5])) {
          if (eMax != -999.) {
            if (((g1 * yieldsMax.PhotonYield) < maxS1 ||
                 (g2 * yieldsMax.ElectronYield) < maxS2) &&
                j != 0)
              cerr << "WARNING: Insufficient number of high-energy events to "
                      "populate highest bins is likely.\n";
            else
              cerr << "WARNING: Insufficient number of low-energy events to "
                      "populate lowest bins is likely. Increase minS1 and/or "
                      "minS2.\n";
          }
          eMax = -999.;
        }
      }
    } else {
      GetBand(signal1, signal2, true);
      GetEnergyRes(signalE);
      if (type_num == NR) {
        fprintf(stderr,
                "S1 Mean\t\tS1 Res [%%]\tS2 Mean\t\tS2 Res [%%]\tEc "
                "[keVnr]\tEc Res[%%]\tEff[%%>thr]\tEc [keVee]\n");
        keVee /= numEvts;
      } else
        fprintf(stderr,
                "S1 Mean\t\tS1 Res [%%]\tS2 Mean\t\tS2 Res [%%]\tEc Mean\t\tEc "
                "Res[%%]\tEff[%%>thr]\n");  // the C here refers to the combined
                                            // (S1+S2) energy scale
      for (int j = 0; j < numBins; j++) {
        fprintf(stderr, "%lf\t%lf\t%lf\t%lf\t%lf\t%lf\t%lf\t", band[j][0],
                band[j][1] / band[j][0] * 100., band[j][2],
                band[j][3] / band[j][2] * 100., energies[0],
                energies[1] / energies[0] * 100., energies[2] * 100.);
        if (type_num == NR)
          fprintf(stderr, "%lf\n", keVee / energies[2]);
        else
          fprintf(stderr, "\n");
        if ((band[j][0] <= 0.0 || band[j][1] <= 0.0 || band[j][2] <= 0.0 ||
             band[j][3] <= 0.0 || std::isnan(band[j][0]) ||
             std::isnan(band[j][1]) || std::isnan(band[j][2]) ||
             std::isnan(band[j][3])) &&
            field >= FIELD_MIN) {
          if (numEvts > 1)
            cerr << "CAUTION: YOUR S1 and/or S2 MIN and/or MAX may be set to "
                    "be too restrictive, please check.\n";
          else
            cerr << "CAUTION: Poor stats. You must have at least 2 events to "
                    "calculate S1 and S2 and E resolutions.\n";
        } else if ((energies[0] == eMin || energies[0] == eMax ||
                    energies[1] <= 0.0) &&
                   field >= FIELD_MIN)
          cerr << "If your energy resolution is 0% then you probably still "
                  "have MC truth energy on."
               << endl;
        else
          ;
      }
    }
  }

  return 0;
}
=======


>>>>>>> c22bc799

vector<vector<double>> GetBand(vector<double> S1s, vector<double> S2s,
                               bool resol) {
  vector<vector<double>> signals;
  signals.resize(numBins, vector<double>(1, -999.));
  double binWidth, border;
  if (useS2 == 2) {
    binWidth = (maxS2 - minS2) / double(numBins);
    border = minS2;
  } else {
    binWidth = (maxS1 - minS1) / double(numBins);
    border = minS1;
  }
  int i = 0, j = 0;
  double s1c, numPts;
  unsigned long reject[NUMBINS_MAX] = {0};

  if (resol) {
    numBins = 1;
    binWidth = DBL_MAX;
  }

  for (i = 0; i < S1s.size(); i++) {
    for (j = 0; j < numBins; j++) {
      s1c = border + binWidth / 2. + double(j) * binWidth;
      if (i == 0 && !resol) band[j][0] = s1c;
      if (fabs(S1s[i]) > (s1c - binWidth / 2.) &&
          fabs(S1s[i]) <= (s1c + binWidth / 2.)) {
        if (S1s[i] >= 0. && S2s[i] >= 0.) {
          if (resol) {
            signals[j].push_back(S2s[i]);
          } else {
            if (useS2 == 0) {
              if (S1s[i] && S2s[i] && log10(S2s[i] / S1s[i]) > logMin &&
                  log10(S2s[i] / S1s[i]) < logMax)
              signals[j].push_back(log10(S2s[i] / S1s[i]));
              else signals[j].push_back(0.);
            } else if (useS2 == 1) {
              if (S1s[i] && S2s[i] && log10(S2s[i]) > logMin &&
                  log10(S2s[i]) < logMax)
              signals[j].push_back(log10(S2s[i]));
              else signals[j].push_back(0.);
            } else {
              if (S1s[i] && S2s[i] && log10(S1s[i] / S2s[i]) > logMin &&
                  log10(S1s[i] / S2s[i]) < logMax)
              signals[j].push_back(log10(S1s[i] / S2s[i]));
              else signals[j].push_back(0.);
            }
          }
          band[j][2] += signals[j].back();
          if (resol)
            band[j][0] += S1s[i];
          else
            band[j][1] += S1s[i];
        } else
          reject[j]++;
        break;
      }
    }
  }

  for (j = 0; j < numBins; j++) {
    if (band[j][0] <= 0. && !resol)
      band[j][0] = border + binWidth / 2. + double(j) * binWidth;
    signals[j].erase(signals[j].begin());
    numPts = (double)signals[j].size();
    if (numPts <= 0 && resol) {
      for (i = 0; i < S1s.size(); i++) band[j][0] += fabs(S1s[i]);
      numPts = S1s.size();
    }
    if (resol) band[j][0] /= numPts;
    band[j][1] /= numPts;
    band[j][2] /= numPts;
    for (i = 0; i < (int)numPts; i++) {
      if (signals[j][i] != -999.)
        band[j][3] += pow(signals[j][i] - band[j][2], 2.);  // std dev calc
    }
    for (i = 0; i < S1s.size(); i++) {
      if (resol && S1s[i] > 0.0 && S2s[i] > 0.0)
        band[j][1] += pow(S1s[i] - band[j][0], 2.);  // std dev calc
    }
    band[j][3] /= numPts - 1.;
    band[j][3] = sqrt(band[j][3]);
    if (resol) {
      band[j][1] /= numPts - 1.;
      band[j][1] = sqrt(band[j][1]);
    }
    band[j][4] = band[j][3] / sqrt(numPts);
    band[j][5] = numPts / (numPts + double(reject[j]));
  }

  return signals;
}

void GetEnergyRes(vector<double> Es) {
  int i, numPts = Es.size();
  double numerator = 0.;

  for (i = 0; i < numPts; i++) {
    if (Es[i] > 0.) {
      energies[0] += Es[i];
      numerator++;
    }
  }

  energies[0] /= numerator;

  for (i = 0; i < numPts; i++) {
    if (Es[i] > 0.) energies[1] += pow(energies[0] - Es[i], 2.);
  }

  energies[1] /= numerator - 1.;
  energies[1] = sqrt(energies[1]);

  energies[2] = numerator / double(numPts);
  return;
}

void testNEST(VDetector * detector, unsigned long int numEvts, string type, double eMin, double eMax,
		double inField, std::vector<double> pos, double fPos, int seed, bool no_seed){
	  // Instantiate your own VDetector class here, then load into NEST class
	  // constructor
	  //DetectorExample_XENON10* detector = new DetectorExample_XENON10();

	  // Custom parameter modification functions
	  // detector->ExampleFunction();

	  // Construct NEST class using detector object
	  NESTcalc n(detector);

	  if (detector->get_TopDrift() <= 0. || detector->get_anode() <= 0. ||
	      detector->get_gate() <= 0.) {
	    cerr << "ERROR, unphysical value(s) of position within the detector "
	            "geometry.";  // negative or 0 for cathode position is OK (e.g., LZ)
	    return;
	  }

	  vector<double> signal1, signal2, signalE, vTable,
	      NuisParam = {1., 1.};  // scaling factors, for now just for NR Ly & Qy.
	                             // But must initialize!
	  string position, delimiter, token;
	  size_t loc;
	  int index;
	  double g2, pos_x, pos_y, pos_z, r, phi, driftTime, field, vD,
	      vD_middle = 0., atomNum = 0, massNum = 0, keVee = 0.0;
	  YieldResult yieldsMax;

//	  if (argc < 7) {
//	    cout << "This program takes 6 (or 7) inputs, with Z position in mm from "
//	            "bottom of detector:"
//	         << endl;
//	    cout << "\t./testNEST numEvts type_interaction E_min[keV] E_max[keV] "
//	            "field_drift[V/cm] x,y,z-position[mm] {optional:seed}"
//	         << endl
//	         << endl;
//	    cout << "For 8B, numEvts is kg-days of exposure with everything else same. "
//	            "For WIMPs:"
//	         << endl;
//	    cout << "\t./testNEST exposure[kg-days] {WIMP} m[GeV] x-sect[cm^2] "
//	            "field_drift[V/cm] x,y,z-position[mm] {optional:seed}"
//	         << endl
//	         << endl;
//	    cout << "For cosmic-ray muons or other similar particles with elongated "
//	            "track lengths:"
//	         << endl;
//	    cout << "\t./testNEST numEvts {MIP} LET[MeV*cm^2/gram] "
//	            "x,y-position[mm](Initial) field_drift[V/cm] "
//	            "x,y,z-position[mm](Final) {optional:seed}"
//	         << endl
//	         << endl;
//	    return 0;
//	  }

	  //unsigned long int numEvts = atoi(argv[1]);
	  //string type = argv[2];
	  //double eMin = atof(argv[3]);
	  if (eMin == -1.) eMin = 0.;
	  //double eMax = atof(argv[4]);
	  if (eMax == -1. && eMin == 0.)
	    eMax = 1e2;  // the default energy max is 100 keV
	  if (eMax == 0.) {
	    cerr << "ERROR: The maximum energy cannot be 0 keV!" << endl;
	    return;
	  }
	  //double inField = atof(argv[5]);
	  position = std::to_string(fPos);
	  //double fPos = atof(argv[6]);

	  //if (argc == 8) {
	  //  if (atoi(argv[7]) == -1)
	  //    RandomGen::rndm()->SetSeed(time(NULL));
	  //  else
	  //    RandomGen::rndm()->SetSeed(atoi(argv[7]));
	  //}
	  if (no_seed != true){
		  if (seed == -1){
			  RandomGen::rndm()->SetSeed(time(NULL));
		  }
		  else{
			  RandomGen::rndm()->SetSeed(seed);
		  }
	  }

	  INTERACTION_TYPE type_num;
	  TestSpectra spec;
	  if (type == "NR" || type == "neutron" || type == "-1")
	    type_num = NR;  //-1: default particle type is also NR
	  else if (type == "WIMP") {
	    if (eMin < 0.44) {
	      cerr << "WIMP mass too low, you're crazy!" << endl;
	      return;
	    }
	    type_num = WIMP;
	    spec.wimp_spectrum_prep = spec.WIMP_prep_spectrum(eMin, E_step);
	    numEvts =
	        RandomGen::rndm()->poisson_draw(spec.wimp_spectrum_prep.integral * 1.0 *
	                                        numEvts * eMax / 1e-36);
	  } else if (type == "B8" || type == "Boron8" || type == "8Boron" ||
	             type == "8B" || type == "Boron-8") {
	    type_num = B8;
	    numEvts = RandomGen::rndm()->poisson_draw(0.0026 * numEvts);
	  } else if (type == "DD" || type == "D-D")
	    type_num = DD;
	  else if (type == "AmBe")
	    type_num = AmBe;
	  else if (type == "Cf" || type == "Cf252" || type == "252Cf" ||
	           type == "Cf-252")
	    type_num = Cf;
	  else if (type == "ion" || type == "nucleus" || type == "alpha") {
	    type_num = ion;
	    if (type == "alpha") {
	      atomNum = 2;
	      massNum = 4;
	    } else {
	      cerr << "Atomic Number: ";
	      cin >> atomNum;
	      cerr << "Mass Number: ";
	      cin >> massNum;
	    }
	    if (atomNum == ATOM_NUM) type_num = NR;
	  } else if (type == "gamma" || type == "gammaRay" || type == "x-ray" ||
	             type == "xray" || type == "xRay" || type == "X-ray" ||
	             type == "Xray" || type == "XRay")
	    type_num = gammaRay;  // includes photo-absorption and electron capture
	  else if (type == "Kr83m" || type == "83mKr" || type == "Kr83")
	    type_num = Kr83m;
	  else if (type == "CH3T" || type == "tritium")
	    type_num = CH3T;
	  else if (type == "C14" || type == "Carbon14" || type == "14C")
	    type_num = C14;
	  else if (type == "beta" || type == "ER" || type == "Compton" ||
	           type == "compton" || type == "electron" || type == "e-" ||
	           type == "muon" || type == "MIP" || type == "LIP" || type == "mu" ||
	           type == "mu-")
	    type_num = beta;  // default electron recoil model
	  else {
	    cerr << "UNRECOGNIZED PARTICLE TYPE!! VALID OPTIONS ARE:" << endl;
	    cerr << "NR or neutron," << endl;
	    cerr << "WIMP," << endl;
	    cerr << "B8 or Boron8 or 8Boron or 8B or Boron-8," << endl;
	    cerr << "DD or D-D," << endl;
	    cerr << "AmBe," << endl;
	    cerr << "Cf or Cf252 or 252Cf or Cf-252," << endl;
	    cerr << "ion or nucleus," << endl;
	    cerr << "alpha," << endl;
	    cerr << "gamma or gammaRay," << endl;
	    cerr << "x-ray or xray or xRay or X-ray or Xray or XRay," << endl;
	    cerr << "Kr83m or 83mKr or Kr83," << endl;
	    cerr << "CH3T or tritium," << endl;
	    cerr << "Carbon14 or 14C or C14," << endl;
	    cerr << "beta or ER or Compton or compton or electron or e-, and" << endl;
	    cerr << "muon or MIP or LIP or mu or mu-" << endl;
	    return;
	  }

	  if (type_num == Kr83m) {
	    if (eMin == 9.4 && eMax == 9.4) {
	    } else if (eMin == 32.1 && eMax == 32.1) {
	    } else {
	      cerr << "ERROR: For Kr83m, put both energies as 9.4 or both as 32.1 keV "
	              "please."
	           << endl;
	      return;
	    }
	  }

	  if ((eMin < 10. || eMax < 10.) && type_num == gammaRay) {
	    cerr << "WARNING: Typically beta model works better for ER BG at low "
	            "energies as in a WS."
	         << endl;
	    cerr << "ER data is often best matched by a weighted average of the beta & "
	            "gamma models."
	         << endl;
	  }

	  double rho = n.SetDensity(detector->get_T_Kelvin(), detector->get_p_bar());
	  if (rho <= 0. || detector->get_T_Kelvin() <= 0. ||
	      detector->get_p_bar() <= 0.) {
	    cerr << "ERR: Unphysical thermodynamic property!";
	    return;
	  }
	  if (rho < 1.75) detector->set_inGas(true);
	  double Wq_eV =
	      1.9896 +
	      (20.8 - 1.9896) /
	          (1. + pow(rho / 4.0434,
	                    1.4407));  // out-of-sync danger: copied from NEST.cpp

	  // Calculate and print g1, g2 parameters (once per detector)
	  vector<double> g2_params = n.CalculateG2(verbosity);
	  g2 = fabs(g2_params[3]);
	  double g1 = detector->get_g1();

	  double centralZ =
	      (detector->get_gate() - 100. + detector->get_cathode() + 1.5) /
	      2.;  // fid vol def usually shave more off the top, because of gas
	           // interactions (100->10cm)
	  double centralField = detector->FitEF(0.0, 0.0, centralZ);

	  if (type_num == WIMP) {
	    yieldsMax = n.GetYields(NR, 25.0, rho, centralField, double(massNum),
	                            double(atomNum), NuisParam);
	  } else if (type_num == B8) {
	    yieldsMax = n.GetYields(NR, 4.00, rho, centralField, double(massNum),
	                            double(atomNum), NuisParam);
	  } else {
	    double energyMaximum;
	    if (eMax < 0.)
	      energyMaximum = 1. / fabs(eMax);
	    else
	      energyMaximum = eMax;
	    if (type_num == Kr83m)
	      yieldsMax = n.GetYields(beta, energyMaximum, rho, centralField,
	                              double(massNum), double(atomNum),
	                              NuisParam);  // the reason for this: don't do the
	                                           // special Kr stuff when just
	                                           // checking max
	    else
	      yieldsMax = n.GetYields(type_num, energyMaximum, rho, centralField,
	                              double(massNum), double(atomNum), NuisParam);
	  }
	  if ((g1 * yieldsMax.PhotonYield) > (2. * maxS1) && eMin != eMax)
	    cerr
	        << "\nWARNING: Your energy maximum may be too high given your maxS1.\n";

	  double keV = -999.;
	  for (unsigned long int j = 0; j < numEvts; j++) {
	    if (eMin == eMax && eMin >= 0. && eMax > 0.) {
	      keV = eMin;
	    } else {
	      switch (type_num) {
	        case CH3T:
	          keV = spec.CH3T_spectrum(eMin, eMax);
	          break;
	        case C14:
	          keV = spec.C14_spectrum(eMin, eMax);
	          break;
	        case B8:  // normalize this to ~3500 / 10-ton / year, for E-threshold of
	                  // 0.5 keVnr, OR 180 evts/t/yr/keV at 1 keV
	          keV = spec.B8_spectrum(eMin, eMax);
	          break;
	        case AmBe:  // for ZEPLIN-III FSR from HA (Pal '98)
	          keV = spec.AmBe_spectrum(eMin, eMax);
	          break;
	        case Cf:
	          keV = spec.Cf_spectrum(eMin, eMax);
	          break;
	        case DD:
	          keV = spec.DD_spectrum(eMin, eMax);
	          break;
	        case WIMP: {
	          keV = spec.WIMP_spectrum(spec.wimp_spectrum_prep, eMax);
	        } break;
	        default:
	          if (eMin < 0.) return;
	          if (eMax > 0.)
	            keV = eMin + (eMax - eMin) * RandomGen::rndm()->rand_uniform();
	          else {  // negative eMax signals to NEST that you want to use an
	                  // exponential energy spectrum profile
	            if (eMin == 0.) return;
	            keV = 1e100;  // eMin will be used in place of eMax as the maximum
	                          // energy in exponential scenario
	            while (keV > eMin)
	              keV = eMax * log(RandomGen::rndm()->rand_uniform());
	          }
	          break;
	      }
	    }

	    if (type_num != WIMP && type_num != B8 && eMax > 0.) {
	      if (keV > eMax) keV = eMax;
	      if (keV < eMin) keV = eMin;
	    }

	  Z_NEW:
	    if (fPos == -1.) {  // -1 means default, random location mode
	      pos_z = 0. +
	              (detector->get_TopDrift() - 0.) *
	                  RandomGen::rndm()->rand_uniform();  // initial guess
	      r = detector->get_radius() * sqrt(RandomGen::rndm()->rand_uniform());
	      phi = 2. * M_PI * RandomGen::rndm()->rand_uniform();
	      pos_x = r * cos(phi);
	      pos_y = r * sin(phi);
	    } else {
	      pos_x = pos[0];
	      pos_y = pos[1];
	      pos_z = pos[2];
	      //delimiter = ",";
	      //loc = 0;
	      //int i = 0;
	      //while ((loc = position.find(delimiter)) != string::npos) {
	      //  token = position.substr(0, loc);
	      //  if (i == 0)
	      //    pos_x = stof(token);
	      //  else
	      //    pos_y = stof(token);
	      //  position.erase(0, loc + delimiter.length());
	      // i++;
	      //}
	      //pos_z = stof(position);
	      if (pos_z == -1.)
	        pos_z =
	            0. +
	            (detector->get_TopDrift() - 0.) * RandomGen::rndm()->rand_uniform();
	      if (pos[0] == -999 && pos[1] == -999) {
	        r = detector->get_radius() * sqrt(RandomGen::rndm()->rand_uniform());
	        phi = 2. * M_PI * RandomGen::rndm()->rand_uniform();
	        pos_x = r * cos(phi);
	        pos_y = r * sin(phi);
	      }
	      // if ( j == 0 ) { origX = pos_x; origY = pos_y; }
	    }

	    if (inField == -1.) {  // -1 means use poly position dependence
	      field = detector->FitEF(pos_x, pos_y, pos_z);
	    } else
	      field = inField;  // no fringing

	    if (field < 0. || detector->get_E_gas() < 0.) {
	      cerr << "\nERROR: Neg field is not permitted. We don't simulate field "
	              "dir (yet). Put in magnitude.\n";
	      return;
	    }
	    if (field == 0. || std::isnan(field))
	      cerr << "\nWARNING: A LITERAL ZERO (or undefined) FIELD MAY YIELD WEIRD "
	              "RESULTS. USE A SMALL VALUE INSTEAD.\n";
	    if (field > 12e3 || detector->get_E_gas() > 17e3)
	      cerr << "\nWARNING: Your field is >12,000 V/cm. No data out here. Are "
	              "you sure about this?\n";

	    if (j == 0 && vD_middle == 0.) {
	      if (inField == -1.) {
	        // build a vD table for non-uniform field, but if field varies in XY not
	        // just Z you need to do more coding
	        vTable = n.SetDriftVelocity_NonUniform(rho, z_step, pos_x, pos_y);
	        vD_middle = vTable[int(floor(centralZ / z_step + 0.5))];
	        // for ( int jj = 0; jj < vTable.size(); jj++ ) //DEBUG
	        // cerr << double(jj)*z_step << "\t" << vTable[jj] << endl;
	      } else {
	        vD_middle = n.SetDriftVelocity(detector->get_T_Kelvin(), rho, inField);
	        vD = n.SetDriftVelocity(detector->get_T_Kelvin(), rho, field);
	      }
	      if (verbosity) {
	        cout << "Density = " << rho << " g/mL"
	             << "\t";
	        cout << "central vDrift = " << vD_middle << " mm/us\n";
	        cout << "\t\t\t\t\t\t\t\tW = " << Wq_eV
	             << " eV\tNegative numbers are flagging things below threshold!   "
	                "phe=(1+P_dphe)*phd & phd=phe/(1+P_dphe)\n";

	        if (type_num == Kr83m && eMin == 9.4 && eMax == 9.4)
	          fprintf(stdout,
	                  "t [ns]\t\tE [keV]\t\tfield [V/cm]\ttDrift [us]\tX,Y,Z "
	                  "[mm]\tNph\tNe-\tS1 [PE or phe]\tS1_3Dcor "
	                  "[phd]\tspikeC(NON-INT)\tNe-Extr\tS2_rawArea [PE]\tS2_3Dcorr "
	                  "[phd]\n");
	        else
	          fprintf(stdout,
	                  "E [keV]\t\tfield [V/cm]\ttDrift [us]\tX,Y,Z "
	                  "[mm]\tNph\tNe-\tS1 [PE or phe]\tS1_3Dcor "
	                  "[phd]\tspikeC(NON-INT)\tNe-Extr\tS2_rawArea [PE]\tS2_3Dcorr "
	                  "[phd]\n");
	      }
	    }
	    if (inField == -1.) {
	      index = int(floor(pos_z / z_step + 0.5));
	      vD = vTable[index];
	    }
	    driftTime =
	        (detector->get_TopDrift() - pos_z) / vD;  // (mm - mm) / (mm / us) = us
	    if (inField != -1. &&
	        detector->get_dt_min() > (detector->get_TopDrift() - 0.) / vD &&
	        field >= FIELD_MIN) {
	      cerr << "ERROR: dt_min is too restrictive (too large)" << endl;
	      return;
	    }
	    if ((driftTime > detector->get_dt_max() ||
	         driftTime < detector->get_dt_min()) &&
	        (fPos == -1. || stof(position) == -1.) && field >= FIELD_MIN)
	      goto Z_NEW;
	    if (detector->get_dt_max() > (detector->get_TopDrift() - 0.) / vD && !j &&
	        field >= FIELD_MIN) {
	      cerr << "WARNING: dt_max is greater than max possible" << endl;
	    }

	    // The following should never happen: this is simply a just-in-case
	    // code-block dealing with user error
	    if (pos_z <= 0.) {
	      cerr << "ERROR: unphysically low Z coordinate (vertical axis of "
	              "detector) of "
	           << pos_z << " mm" << endl;
	      return;
	    }
	    if ((pos_z > (detector->get_TopDrift() + z_step) || driftTime < 0.0) &&
	        field >= FIELD_MIN) {
	      cerr << "ERROR: unphysically big Z coordinate (vertical axis of "
	              "detector) of "
	           << pos_z << " mm" << endl;
	      return;
	    }

	    YieldResult yields;
	    QuantaResult quanta;
	    if (type == "muon" || type == "MIP" || type == "LIP" || type == "mu" ||
	        type == "mu-") {
	      double xi = -999., yi = -999.;
	      if (eMax == -1.) {
	        r = detector->get_radius() * sqrt(RandomGen::rndm()->rand_uniform());
	        phi = 2. * M_PI * RandomGen::rndm()->rand_uniform();
	        xi = r * cos(phi);
	        yi = r * sin(phi);
	      } else {
	        position = eMax;
	        delimiter = ",";
	        loc = 0;
	        int ii = 0;
	        while ((loc = position.find(delimiter)) != string::npos) {
	          token = position.substr(0, loc);
	          if (ii == 0)
	            xi = stof(token);
	          else
	            yi = stof(token);
	          position.erase(0, loc + delimiter.length());
	          ii++;
	        }
	        yi = stof(position);
	      }
	      double dEOdx = eMin, eStep = dEOdx * rho * z_step * 1e2, refEnergy = 1e6;
	      keV = 0.;
	      int Nph = 0, Ne = 0;
	      double xx = xi, yy = yi, zz = detector->get_TopDrift();
	      double xf = pos_x;
	      double yf = pos_y;
	      double distance = sqrt(pow(xf - xi, 2.) + pow(yf - yi, 2.) +
	                             pow(detector->get_TopDrift(), 2.));
	      double norm[3];
	      norm[0] = (xf - xi) / distance;
	      norm[1] = (yf - yi) / distance;
	      norm[2] = -detector->get_TopDrift() /
	                distance;  // have not yet tested muons which leave before
	                           // hitting Z=0, would have to modify code here
	      while (zz > 0. &&
	             sqrt(pow(xx, 2.) + pow(yy, 2.)) <
	                 detector->get_radmax()) {  // stop making S1 and S2 if particle
	                                            // exits Xe vol
	        yields = n.GetYields(beta, refEnergy, rho, detector->FitEF(xx, yy, zz),
	                             double(massNum), double(atomNum), NuisParam);
	        quanta = n.GetQuanta(yields, rho);
	        Nph += quanta.photons * (eStep / refEnergy);
	        index = int(floor(zz / z_step + 0.5));
	        if (index >= vTable.size()) index = vTable.size() - 1;
	        vD = vTable[index];
	        driftTime = (detector->get_TopDrift() - zz) / vD;
	        if (pos_z >= detector->get_cathode())
	          Ne += quanta.electrons * (eStep / refEnergy) *
	                exp(-driftTime / detector->get_eLife_us());
	        keV += eStep;
	        xx += norm[0] * z_step;
	        yy += norm[1] * z_step;
	        zz += norm[2] * z_step;  // cout << xx << " " << yy << " " << zz <<
	                                 // endl;
	      }
	      quanta.photons = Nph;
	      quanta.electrons = Ne;
	      driftTime = 0.00;
	      vD = vD_middle;  // approximate things not already done right in loop as
	                       // middle of detector since muon traverses whole length
	      pos_x = .5 * (xi + xf);
	      pos_y = .5 * (yi + yf);
	      field = detector->FitEF(pos_x, pos_y, centralZ);
	    } else {
	      if (keV > .001 * Wq_eV) {
	        yields = n.GetYields(type_num, keV, rho, field, double(massNum),
	                             double(atomNum), NuisParam);
	        quanta = n.GetQuanta(yields, rho);
	      } else {
	        yields.PhotonYield = 0.;
	        yields.ElectronYield = 0.;
	        yields.ExcitonRatio = 0.;
	        yields.Lindhard = 0.;
	        yields.ElectricField = 0.;
	        yields.DeltaT_Scint = 0.;
	        quanta.photons = 0;
	        quanta.electrons = 0;
	        quanta.ions = 0;
	        quanta.excitons = 0;
	      }
	    }

	    // If we want the smeared positions (non-MC truth), then implement
	    // resolution function
	    double truthPos[3] = {pos_x, pos_y, pos_z};
	    double smearPos[3] = {pos_x, pos_y, pos_z};
	    double Nphd_S2 =
	        g2 * quanta.electrons * exp(-driftTime / detector->get_eLife_us());
	    if (!MCtruthPos && Nphd_S2 > PHE_MIN) {
	      vector<double> xySmeared(2);
	      xySmeared = n.xyResolution(pos_x, pos_y, Nphd_S2);
	      smearPos[0] = xySmeared[0];
	      smearPos[1] = xySmeared[1];
	    }

	    vector<long int> wf_time;
	    vector<double> wf_amp;
	    vector<double> scint =
	        n.GetS1(quanta, truthPos, smearPos, vD, vD_middle, type_num, j, field,
	                keV, useTiming, verbosity, wf_time, wf_amp);
	    if (usePD == 0 && fabs(scint[3]) > minS1 && scint[3] < maxS1)
	      signal1.push_back(scint[3]);
	    else if (usePD == 1 && fabs(scint[5]) > minS1 && scint[5] < maxS1)
	      signal1.push_back(scint[5]);
	    else if (usePD >= 2 && fabs(scint[7]) > minS1 && scint[7] < maxS1)
	      signal1.push_back(scint[7]);
	    else
	      signal1.push_back(-999.);

	    if (truthPos[2] < detector->get_cathode()) quanta.electrons = 0;
	    vector<double> scint2 =
	        n.GetS2(quanta.electrons, truthPos, smearPos, driftTime, vD, j, field,
	                useTiming, verbosity, wf_time, wf_amp, g2_params);
	    if (usePD == 0 && fabs(scint2[5]) > minS2 && scint2[5] < maxS2)
	      signal2.push_back(scint2[5]);
	    else if (usePD >= 1 && fabs(scint2[7]) > minS2 && scint2[7] < maxS2)
	      signal2.push_back(scint2[7]);  // no spike option for S2
	    else
	      signal2.push_back(-999.);

	    if (!MCtruthE) {
	      double Nph, Ne;
	      if (usePD == 0)
	        Nph = fabs(scint[3]) / (g1 * (1. + detector->get_P_dphe()));
	      else if (usePD == 1)
	        Nph = fabs(scint[5]) / g1;
	      else
	        Nph = fabs(scint[7]) / g1;
	      if (usePD == 0)
	        Ne = fabs(scint2[5]) / (g2 * (1. + detector->get_P_dphe()));
	      else
	        Ne = fabs(scint2[7]) / g2;
	      if (signal1.back() <= 0.) Nph = 0.;
	      if (signal2.back() <= 0.) Ne = 0.;
	      if (yields.Lindhard > DBL_MIN && Nph > 0. && Ne > 0.) {
	        keV = (Nph + Ne) * Wq_eV * 1e-3 / yields.Lindhard;
	        keVee += (Nph + Ne) * Wq_eV * 1e-3;  // as alternative, use W_DEFAULT in
	                                             // both places, but won't account
	                                             // for density dependence
	      } else
	        keV = 0.;
	    }
	    if ((signal1.back() <= 0. || signal2.back() <= 0.) && field >= FIELD_MIN)
	      signalE.push_back(0.);
	    else
	      signalE.push_back(keV);

	    // Possible outputs from "scint" vector
	    // scint[0] = nHits; // MC-true integer hits in same OR different PMTs, NO
	    // double phe effect
	    // scint[1] = Nphe; // MC-true integer hits WITH double phe effect (Nphe >
	    // nHits)
	    // scint[2] = pulseArea; // floating real# smeared DAQ pulse areas in phe,
	    // NO XYZ correction
	    // scint[3] = pulseAreaC; // smeared DAQ pulse areas in phe, WITH XYZ
	    // correction
	    // scint[4] = Nphd; // same as pulse area, adjusted/corrected *downward* for
	    // 2-PE effect (LUX phd units)
	    // scint[5] = NphdC; // same as Nphd, but XYZ-corrected
	    // scint[6] = spike; // floating real# spike count, NO XYZ correction
	    // scint[7] = spikeC; // floating real# spike count, WITH XYZ correction
	    // scint[8] = fdetector->get_g1(); // g1 (light collection efficiency in
	    // liquid)

	    // Possible outputs from "scint2" vector
	    // scint2[0] = Nee; // integer number of electrons unabsorbed in liquid then
	    // getting extracted
	    // scint2[1] = Nph; // raw number of photons produced in the gas gap
	    // scint2[2] = nHits; // MC-true integer hits in same OR different PMTs, NO
	    // double phe effect
	    // scint2[3] = Nphe; // MC-true integer hits WITH double phe effect (Nphe >
	    // nHits). S2 has more steps than S1 (e's 1st)
	    //
	    // If S2 threshold is set to positive (normal mode)
	    // scint2[4] = pulseArea; // floating real# smeared DAQ pulse areas in phe,
	    // NO XYZ correction
	    // scint2[5] = pulseAreaC; // smeared DAQ pulse areas in phe, WITH XYZ
	    // correction
	    // scint2[6] = Nphd; // same as pulse area, adjusted/corrected *downward*
	    // for 2-PE effect (LUX phd units)
	    // scint2[7] = NphdC; // same as Nphd, but XYZ-corrected
	    //
	    // If S2 threshold is set to negative (switches from S2 -> S2 bottom, NOT
	    // literally negative)
	    // scint2[4] = S2b; // floating real# smeared pulse areas in phe ONLY
	    // including bottom PMTs, NO XYZ correction
	    // scint2[5] = S2bc; // floating real# smeared pulse areas in phe ONLY
	    // including bottom PMTs, WITH XYZ correction
	    // scint2[6] = S2b / (1.+fdetector->get_P_dphe()); // same as S2b, but
	    // adjusted for 2-PE effect (LUX phd units)
	    // scint2[7] = S2bc / (1.+fdetector->get_P_dphe()); // same as S2bc, but
	    // adjusted for 2-PE effect (LUX phd units)
	    // scint2[8] = g2; // g2 = ExtEff * SE, light collection efficiency of EL in
	    // gas gap (from CalculateG2)

	    if (1) {  // fabs(scint[7]) > PHE_MIN && fabs(scint2[7]) > PHE_MIN ) { //if
	              // you want to skip specific sub-threshold events, comment in this
	              // if statement (save screen/disk space)
	      // other suggestions: minS1, minS2 (or s2_thr) for tighter cuts depending
	      // on analysis.hh settings (think of as analysis v. trigger thresholds)
	      // and using max's too, pinching both ends
	      if (type_num == Kr83m && eMin == 9.4 && eMax == 9.4)
	        printf("%.6f\t", yields.DeltaT_Scint);
	      printf("%.6f\t%.6f\t%.6f\t%.0f, %.0f, %.0f\t%d\t%d\t", keV, field,
	             driftTime, smearPos[0], smearPos[1], smearPos[2], quanta.photons,
	             quanta.electrons);  // comment this out when below line in
	      // printf("%.6f\t%.6f\t%.6f\t%.0f, %.0f,
	      // %.0f\t%lf\t%lf\t",keV,field,driftTime,smearPos[0],smearPos[1],smearPos[2],yields.PhotonYield,yields.ElectronYield);
	      // //for when you want means
	      if (truthPos[2] < detector->get_cathode() && verbosity) printf("g-X ");
	      if (keV > 1000. || scint[5] > maxS1 || scint2[7] > maxS2 ||
	          // switch to exponential notation to make output more readable, if
	          // energy is too high (>1 MeV)
	          type == "muon" || type == "MIP" || type == "LIP" || type == "mu" ||
	          type == "mu-") {
	        printf("%e\t%e\t%e\t", scint[2], scint[5], scint[7]);
	        printf("%li\t%e\t%e\n", (long)scint2[0], scint2[4], scint2[7]);
	      } else {
	        printf("%.6f\t%.6f\t%.6f\t", scint[2], scint[5],
	               scint[7]);  // see GetS1 inside of NEST.cpp for full explanation
	                           // of all 8 scint return vector elements. Sample 3
	                           // most common
	        printf("%i\t%.6f\t%.6f\n", (int)scint2[0], scint2[4],
	               scint2[7]);  // see GetS2 inside of NEST.cpp for full explanation
	                            // of all 8 scint2 vector elements. Change as you
	                            // desire
	      }
	    }  // always execute statement, if(1) above, because if is just place-holder
	       // in case you want to drop all sub-threshold data
	  }

	  if (verbosity) {
	    if (eMin != eMax) {
	      if (useS2 == 2)
	        GetBand(signal2, signal1, false);
	      else
	        GetBand(signal1, signal2, false);
	      fprintf(stderr,
	              "Bin Center\tBin Actual\tHist Mean\tMean Error\tHist "
	              "Sigma\t\tEff[%%>thr]\n");
	      for (int j = 0; j < numBins; j++) {
	        fprintf(stderr, "%lf\t%lf\t%lf\t%lf\t%lf\t\t%lf\n", band[j][0],
	                band[j][1], band[j][2], band[j][4], band[j][3],
	                band[j][5] * 100.);
	        if (band[j][0] <= 0.0 || band[j][1] <= 0.0 || band[j][2] <= 0.0 ||
	            band[j][3] <= 0.0 || band[j][4] <= 0.0 || band[j][5] <= 0.0 ||
	            std::isnan(band[j][0]) || std::isnan(band[j][1]) ||
	            std::isnan(band[j][2]) || std::isnan(band[j][3]) ||
	            std::isnan(band[j][4]) || std::isnan(band[j][5])) {
	          if (eMax != -999.) {
	            if (((g1 * yieldsMax.PhotonYield) < maxS1 ||
	                 (g2 * yieldsMax.ElectronYield) < maxS2) &&
	                j != 0)
	              cerr << "WARNING: Insufficient number of high-energy events to "
	                      "populate highest bins is likely.\n";
	            else
	              cerr << "WARNING: Insufficient number of low-energy events to "
	                      "populate lowest bins is likely. Increase minS1 and/or "
	                      "minS2.\n";
	          }
	          eMax = -999.;
	        }
	      }
	    } else {
	      GetBand(signal1, signal2, true);
	      GetEnergyRes(signalE);
	      if (type_num == NR) {
	        fprintf(stderr,
	                "S1 Mean\t\tS1 Res [%%]\tS2 Mean\t\tS2 Res [%%]\tEc "
	                "[keVnr]\tEc Res[%%]\tEff[%%>thr]\tEc [keVee]\n");
	        keVee /= numEvts;
	      } else
	        fprintf(stderr,
	                "S1 Mean\t\tS1 Res [%%]\tS2 Mean\t\tS2 Res [%%]\tEc Mean\t\tEc "
	                "Res[%%]\tEff[%%>thr]\n");  // the C here refers to the combined
	                                            // (S1+S2) energy scale
	      for (int j = 0; j < numBins; j++) {
	        fprintf(stderr, "%lf\t%lf\t%lf\t%lf\t%lf\t%lf\t%lf\t", band[j][0],
	                band[j][1] / band[j][0] * 100., band[j][2],
	                band[j][3] / band[j][2] * 100., energies[0],
	                energies[1] / energies[0] * 100., energies[2] * 100.);
	        if (type_num == NR)
	          fprintf(stderr, "%lf\n", keVee / energies[2]);
	        else
	          fprintf(stderr, "\n");
	        if ((band[j][0] <= 0.0 || band[j][1] <= 0.0 || band[j][2] <= 0.0 ||
	             band[j][3] <= 0.0 || std::isnan(band[j][0]) ||
	             std::isnan(band[j][1]) || std::isnan(band[j][2]) ||
	             std::isnan(band[j][3])) &&
	            field >= FIELD_MIN) {
	          if (numEvts > 1)
	            cerr << "CAUTION: YOUR S1 and/or S2 MIN and/or MAX may be set to "
	                    "be too restrictive, please check.\n";
	          else
	            cerr << "CAUTION: Poor stats. You must have at least 2 events to "
	                    "calculate S1 and S2 and E resolutions.\n";
	        } else if ((energies[0] == eMin || energies[0] == eMax ||
	                    energies[1] <= 0.0) &&
	                   field >= FIELD_MIN)
	          cerr << "If your energy resolution is 0% then you probably still "
	                  "have MC truth energy on."
	               << endl;
	        else
	          ;
	      }
	    }
	  }

}

int main(int argc, char** argv) {
	DetectorExample_XENON10* detector = new DetectorExample_XENON10();

	//Custom parameter modification functions
	detector->ExampleFunction();
		  if (argc < 7) {
		    cout << "This program takes 6 (or 7) inputs, with Z position in mm from "
		            "bottom of detector:"
		         << endl;
		    cout << "\t./testNEST numEvts type_interaction E_min[keV] E_max[keV] "
		            "field_drift[V/cm] x,y,z-position[mm] {optional:seed}"
		         << endl
		         << endl;
		    cout << "For 8B, numEvts is kg-days of exposure with everything else same. "
		            "For WIMPs:"
		         << endl;
		    cout << "\t./testNEST exposure[kg-days] {WIMP} m[GeV] x-sect[cm^2] "
		            "field_drift[V/cm] x,y,z-position[mm] {optional:seed}"
		         << endl
		         << endl;
		    cout << "For cosmic-ray muons or other similar particles with elongated "
		            "track lengths:"
		         << endl;
		    cout << "\t./testNEST numEvts {MIP} LET[MeV*cm^2/gram] "
		            "x,y-position[mm](Initial) field_drift[V/cm] "
		            "x,y,z-position[mm](Final) {optional:seed}"
		         << endl
		         << endl;
		    return 0;
		  }

		  unsigned long int numEvts = atoi(argv[1]);
		  string type = argv[2];
		  double eMin = atof(argv[3]);
		  double eMax = atof(argv[4]);
		  double inField = atof(argv[5]);
		  double fPos = atof(argv[6]);
		  int seed;
		  bool no_seed;
		  if (argc == 8) {
		    seed = atoi(argv[7]);
		  }
		  else{
			  seed = 0;
			  no_seed = true;
		  }
		  string delimiter, token;
		  size_t loc;
		  std::vector<double> pos;
		  string position = argv[6];
		  if (fPos == -1){
			  pos.push_back(0);
			  pos.push_back(0);
			  pos.push_back(0);
		  }
		  else {
			  delimiter = ",";
			  loc = 0;
			  int i = 0;
			  while ((loc = position.find(delimiter)) != string::npos) {
				  token = position.substr(0, loc);
				  if (i == 0)
					  pos.push_back(stof(token));
				  else
					  pos.push_back(stof(token));
				  position.erase(0, loc + delimiter.length());
				  i++;
			  }
			  pos.push_back(stof(position));
		  }
		  
		  	      

		  testNEST(detector, numEvts, type, eMin, eMax, inField, pos, fPos, seed, no_seed);


  return 1;
}<|MERGE_RESOLUTION|>--- conflicted
+++ resolved
@@ -7,7 +7,6 @@
 /*
  * File:   testNEST.cpp
  * Author: brodsky3
- * Modified by ncarrara
  *
  * Created on August 1, 2017, 1:03 PM
  */
@@ -15,21 +14,12 @@
 #include "NEST.hh"
 #include "TestSpectra.hh"
 #include "analysis.hh"
+#include "testNEST.hh"
 
 #include "DetectorExample_XENON10.hh"
 
 using namespace std;
 using namespace NEST;
-
-/*
- *
- */
-
-double band[NUMBINS_MAX][6], energies[3];
-<<<<<<< HEAD
-vector<vector<double>> GetBand(vector<double> S1s, vector<double> S2s,
-                               bool resol);
-void GetEnergyRes(vector<double> Es);
 
 int main(int argc, char** argv) {
   // Instantiate your own VDetector class here, then load into NEST class
@@ -38,6 +28,59 @@
 
   // Custom parameter modification functions
   // detector->ExampleFunction();
+    
+  if (argc < 7) {
+    cout << "This program takes 6 (or 7) inputs, with Z position in mm from "
+    "bottom of detector:" << endl;
+    cout << "\t./testNEST numEvts type_interaction E_min[keV] E_max[keV] "
+      "field_drift[V/cm] x,y,z-position[mm] {optional:seed}" << endl
+    << endl;
+    cout << "For 8B, numEvts is kg-days of exposure with everything else same. "
+    "For WIMPs:"
+    << endl;
+    cout << "\t./testNEST exposure[kg-days] {WIMP} m[GeV] x-sect[cm^2] "
+    "field_drift[V/cm] x,y,z-position[mm] {optional:seed}"
+    << endl
+    << endl;
+    cout << "For cosmic-ray muons or other similar particles with elongated "
+    "track lengths:"
+    << endl;
+    cout << "\t./testNEST numEvts {MIP} LET[MeV*cm^2/gram] "
+    "x,y-position[mm](Initial) field_drift[V/cm] "
+    "x,y,z-position[mm](Final) {optional:seed}"
+    << endl
+    << endl;
+    return 1;
+    }
+
+  unsigned long int numEvts = atoi(argv[1]);
+  string type = argv[2];
+  double eMin = atof(argv[3]);
+  double eMax = atof(argv[4]);
+  double inField = atof(argv[5]);
+  string position = argv[6];
+  double fPos = atof(argv[6]);
+
+  int seed;
+  bool no_seed;
+  if (argc == 8) {
+    seed = atoi(argv[7]);
+  }
+  else{
+    seed = 0;
+    no_seed = true;
+  }
+  
+ return testNEST(detector, numEvts, type, eMin, eMax, inField,
+		 position,
+		 fPos, seed, no_seed);
+
+}
+
+int testNEST(VDetector * detector, unsigned long int numEvts, string type, double eMin, double eMax,
+	     double inField,
+	     string position,
+	     double fPos, int seed, bool no_seed) {
 
   // Construct NEST class using detector object
   NESTcalc n(detector);
@@ -45,702 +88,668 @@
   if (detector->get_TopDrift() <= 0. || detector->get_anode() <= 0. ||
       detector->get_gate() <= 0.) {
     cerr << "ERROR, unphysical value(s) of position within the detector "
-            "geometry.";  // negative or 0 for cathode position is OK (e.g., LZ)
+      "geometry.";  // negative or 0 for cathode position is OK (e.g., LZ)
     return 1;
   }
 
   vector<double> signal1, signal2, signalE, vTable,
     NuisParam = {0.3, 2., 0.3, 2.};  // scaling factors, for now just for NR Ly & Qy.
-                             // But must initialize!
-  string position, delimiter, token;
+  // But must initialize!
+  string delimiter, token;
   size_t loc;
   int index;
   double g2, pos_x, pos_y, pos_z, r, phi, driftTime, field, vD,
-      vD_middle = 0., atomNum = 0, massNum = 0, keVee = 0.0;
+    vD_middle = 0., atomNum = 0, massNum = 0, keVee = 0.0;
   YieldResult yieldsMax;
 
-  if (argc < 7) {
-    cout << "This program takes 6 (or 7) inputs, with Z position in mm from "
-            "bottom of detector:"
-         << endl;
-    cout << "\t./testNEST numEvts type_interaction E_min[keV] E_max[keV] "
-            "field_drift[V/cm] x,y,z-position[mm] {optional:seed}"
-         << endl
-         << endl;
-    cout << "For 8B, numEvts is kg-days of exposure with everything else same. "
-            "For WIMPs:"
-         << endl;
-    cout << "\t./testNEST exposure[kg-days] {WIMP} m[GeV] x-sect[cm^2] "
-            "field_drift[V/cm] x,y,z-position[mm] {optional:seed}"
-         << endl
-         << endl;
-    cout << "For cosmic-ray muons or other similar particles with elongated "
-            "track lengths:"
-         << endl;
-    cout << "\t./testNEST numEvts {MIP} LET[MeV*cm^2/gram] "
-            "x,y-position[mm](Initial) field_drift[V/cm] "
-            "x,y,z-position[mm](Final) {optional:seed}"
-         << endl
-         << endl;
-    return 1;
-  }
-
-  unsigned long int numEvts = atoi(argv[1]);
-  string type = argv[2];
-  double eMin = atof(argv[3]);
+  if (no_seed != true){
+    if (seed == -1){
+      RandomGen::rndm()->SetSeed(time(NULL));
+    }
+
+    else{
+      RandomGen::rndm()->SetSeed(seed);
+    }
+  }
+
   if (eMin == -1.) eMin = 0.;
-  double eMax = atof(argv[4]);
+
   if (eMax == -1. && eMin == 0.)
     eMax = 1e2;  // the default energy max is 100 keV
   if (eMax == 0.) {
     cerr << "ERROR: The maximum energy cannot be 0 keV!" << endl;
     return 1;
   }
-  double inField = atof(argv[5]);
-  position = argv[6];
-  double fPos = atof(argv[6]);
-
-  if (argc == 8) {
-    if (atoi(argv[7]) == -1)
-      RandomGen::rndm()->SetSeed(time(NULL));
-    else
-      RandomGen::rndm()->SetSeed(atoi(argv[7]));
-  }
-
-  INTERACTION_TYPE type_num;
-  TestSpectra spec;
-  if (type == "NR" || type == "neutron" || type == "-1")
-    type_num = NR;  //-1: default particle type is also NR
-  else if (type == "WIMP") {
-    if (atof(argv[3]) < 0.44) {
-      cerr << "WIMP mass too low, you're crazy!" << endl;
-      return 1;
-    }
-    type_num = WIMP;
-    spec.wimp_spectrum_prep = spec.WIMP_prep_spectrum(atof(argv[3]), E_step);
-    numEvts =
-        RandomGen::rndm()->poisson_draw(spec.wimp_spectrum_prep.integral * 1.0 *
-                                        atof(argv[1]) * atof(argv[4]) / 1e-36);
-  } else if (type == "B8" || type == "Boron8" || type == "8Boron" ||
-             type == "8B" || type == "Boron-8") {
-    type_num = B8;
-    numEvts = RandomGen::rndm()->poisson_draw(0.0026 * atof(argv[1]));
-  } else if (type == "DD" || type == "D-D")
-    type_num = DD;
-  else if (type == "AmBe")
-    type_num = AmBe;
-  else if (type == "Cf" || type == "Cf252" || type == "252Cf" ||
-           type == "Cf-252")
-    type_num = Cf;
-  else if (type == "ion" || type == "nucleus" || type == "alpha") {
-    type_num = ion;
-    if (type == "alpha") {
-      atomNum = 2;
-      massNum = 4;
-    } else {
-      cerr << "Atomic Number: ";
-      cin >> atomNum;
-      cerr << "Mass Number: ";
-      cin >> massNum;
-    }
-    if (atomNum == ATOM_NUM) type_num = NR;
-  } else if (type == "gamma" || type == "gammaRay" || type == "x-ray" ||
-             type == "xray" || type == "xRay" || type == "X-ray" ||
-             type == "Xray" || type == "XRay")
-    type_num = gammaRay;  // includes photo-absorption and electron capture
-  else if (type == "Kr83m" || type == "83mKr" || type == "Kr83")
-    type_num = Kr83m;
-  else if (type == "CH3T" || type == "tritium")
-    type_num = CH3T;
-  else if (type == "C14" || type == "Carbon14" || type == "14C")
-    type_num = C14;
-  else if (type == "beta" || type == "ER" || type == "Compton" ||
-           type == "compton" || type == "electron" || type == "e-" ||
-           type == "muon" || type == "MIP" || type == "LIP" || type == "mu" ||
-           type == "mu-")
-    type_num = NEST::beta;  // default electron recoil model
-  else {
-    cerr << "UNRECOGNIZED PARTICLE TYPE!! VALID OPTIONS ARE:" << endl;
-    cerr << "NR or neutron," << endl;
-    cerr << "WIMP," << endl;
-    cerr << "B8 or Boron8 or 8Boron or 8B or Boron-8," << endl;
-    cerr << "DD or D-D," << endl;
-    cerr << "AmBe," << endl;
-    cerr << "Cf or Cf252 or 252Cf or Cf-252," << endl;
-    cerr << "ion or nucleus," << endl;
-    cerr << "alpha," << endl;
-    cerr << "gamma or gammaRay," << endl;
-    cerr << "x-ray or xray or xRay or X-ray or Xray or XRay," << endl;
-    cerr << "Kr83m or 83mKr or Kr83," << endl;
-    cerr << "CH3T or tritium," << endl;
-    cerr << "Carbon14 or 14C or C14," << endl;
-    cerr << "beta or ER or Compton or compton or electron or e-, and" << endl;
-    cerr << "muon or MIP or LIP or mu or mu-" << endl;
-    return 1;
-  }
-
-  if (type_num == Kr83m) {
-    if (eMin == 9.4 && eMax == 9.4) {
-    } else if (eMin == 32.1 && eMax == 32.1) {
-    } else {
-      cerr << "ERROR: For Kr83m, put both energies as 9.4 or both as 32.1 keV "
-              "please."
-           << endl;
-      return 1;
-    }
-  }
-
-  if ((eMin < 10. || eMax < 10.) && type_num == gammaRay) {
-    cerr << "WARNING: Typically beta model works better for ER BG at low "
-            "energies as in a WS."
-         << endl;
-    cerr << "ER data is often best matched by a weighted average of the beta & "
-            "gamma models."
-         << endl;
-  }
-
-  double rho = n.SetDensity(detector->get_T_Kelvin(), detector->get_p_bar());
-  if (rho <= 0. || detector->get_T_Kelvin() <= 0. ||
-      detector->get_p_bar() <= 0.) {
-    cerr << "ERR: Unphysical thermodynamic property!";
-    return 1;
-  }
-  if (rho < 1.75) detector->set_inGas(true);
-  double Wq_eV =
-      1.9896 +
-      (20.8 - 1.9896) /
-          (1. + pow(rho / 4.0434,
-                    1.4407));  // out-of-sync danger: copied from NEST.cpp
-
-  // Calculate and print g1, g2 parameters (once per detector)
-  vector<double> g2_params = n.CalculateG2(verbosity);
-  g2 = fabs(g2_params[3]);
-  double g1 = detector->get_g1();
-
-  double centralZ =
-      (detector->get_gate() - 100. + detector->get_cathode() + 1.5) /
-      2.;  // fid vol def usually shave more off the top, because of gas
-           // interactions (100->10cm)
-  double centralField = detector->FitEF(0.0, 0.0, centralZ);
-
-  if (type_num == WIMP) {
-    yieldsMax = n.GetYields(NR, 25.0, rho, centralField, double(massNum),
-                            double(atomNum), NuisParam);
-  } else if (type_num == B8) {
-    yieldsMax = n.GetYields(NR, 4.00, rho, centralField, double(massNum),
-                            double(atomNum), NuisParam);
-  } else {
-    double energyMaximum;
-    if (eMax < 0.)
-      energyMaximum = 1. / fabs(eMax);
-    else
-      energyMaximum = eMax;
-    if (type_num == Kr83m)
-      yieldsMax = n.GetYields(NEST::beta, energyMaximum, rho, centralField,
-                              double(massNum), double(atomNum),
-                              NuisParam);  // the reason for this: don't do the
-                                           // special Kr stuff when just
-                                           // checking max
-    else
-      yieldsMax = n.GetYields(type_num, energyMaximum, rho, centralField,
-                              double(massNum), double(atomNum), NuisParam);
-  }
-  if ((g1 * yieldsMax.PhotonYield) > (2. * maxS1) && eMin != eMax)
-    cerr
-        << "\nWARNING: Your energy maximum may be too high given your maxS1.\n";
-
-  double keV = -999.;
-  for (unsigned long int j = 0; j < numEvts; j++) {
-    if (eMin == eMax && eMin >= 0. && eMax > 0.) {
-      keV = eMin;
-    } else {
-      switch (type_num) {
-        case CH3T:
-          keV = spec.CH3T_spectrum(eMin, eMax);
-          break;
-        case C14:
-          keV = spec.C14_spectrum(eMin, eMax);
-          break;
-        case B8:  // normalize this to ~3500 / 10-ton / year, for E-threshold of
-                  // 0.5 keVnr, OR 180 evts/t/yr/keV at 1 keV
-          keV = spec.B8_spectrum(eMin, eMax);
-          break;
-        case AmBe:  // for ZEPLIN-III FSR from HA (Pal '98)
-          keV = spec.AmBe_spectrum(eMin, eMax);
-          break;
-        case Cf:
-          keV = spec.Cf_spectrum(eMin, eMax);
-          break;
-        case DD:
-          keV = spec.DD_spectrum(eMin, eMax);
-          break;
-        case WIMP: {
-          keV = spec.WIMP_spectrum(spec.wimp_spectrum_prep, atof(argv[3]));
-        } break;
-        default:
-          if (eMin < 0.) return 1;
-          if (eMax > 0.)
-            keV = eMin + (eMax - eMin) * RandomGen::rndm()->rand_uniform();
-          else {  // negative eMax signals to NEST that you want to use an
-                  // exponential energy spectrum profile
-            if (eMin == 0.) return 1;
-            keV = 1e100;  // eMin will be used in place of eMax as the maximum
-                          // energy in exponential scenario
-            while (keV > eMin)
-              keV = eMax * log(RandomGen::rndm()->rand_uniform());
-          }
-          break;
-      }
-    }
-
-    if (type_num != WIMP && type_num != B8 && eMax > 0.) {
-      if (keV > eMax) keV = eMax;
-      if (keV < eMin) keV = eMin;
-    }
-
-  Z_NEW:
-    if (fPos == -1.) {  // -1 means default, random location mode
-      pos_z = 0. +
-              (detector->get_TopDrift() - 0.) *
-                  RandomGen::rndm()->rand_uniform();  // initial guess
-      r = detector->get_radius() * sqrt(RandomGen::rndm()->rand_uniform());
-      phi = 2. * M_PI * RandomGen::rndm()->rand_uniform();
-      pos_x = r * cos(phi);
-      pos_y = r * sin(phi);
-    } else {
-      delimiter = ",";
-      loc = 0;
-      int i = 0;
-      while ((loc = position.find(delimiter)) != string::npos) {
-        token = position.substr(0, loc);
-        if (i == 0)
-          pos_x = stof(token);
-        else
-          pos_y = stof(token);
-        position.erase(0, loc + delimiter.length());
-        i++;
-      }
-      pos_z = stof(position);
-      if (stof(position) == -1.)
-        pos_z =
-            0. +
-            (detector->get_TopDrift() - 0.) * RandomGen::rndm()->rand_uniform();
-      if (stof(token) == -999.) {
-        r = detector->get_radius() * sqrt(RandomGen::rndm()->rand_uniform());
-        phi = 2. * M_PI * RandomGen::rndm()->rand_uniform();
-        pos_x = r * cos(phi);
-        pos_y = r * sin(phi);
-      }
-      // if ( j == 0 ) { origX = pos_x; origY = pos_y; }
-    }
-
-    if (inField == -1.) {  // -1 means use poly position dependence
-      field = detector->FitEF(pos_x, pos_y, pos_z);
-    } else
-      field = inField;  // no fringing
-
-    if (field < 0. || detector->get_E_gas() < 0.) {
-      cerr << "\nERROR: Neg field is not permitted. We don't simulate field "
-              "dir (yet). Put in magnitude.\n";
-      return 1;
-    }
-    if (field == 0. || std::isnan(field))
-      cerr << "\nWARNING: A LITERAL ZERO (or undefined) FIELD MAY YIELD WEIRD "
-              "RESULTS. USE A SMALL VALUE INSTEAD.\n";
-    if (field > 12e3 || detector->get_E_gas() > 17e3)
-      cerr << "\nWARNING: Your field is >12,000 V/cm. No data out here. Are "
-              "you sure about this?\n";
-
-    if (j == 0 && vD_middle == 0.) {
-      if (inField == -1.) {
-        // build a vD table for non-uniform field, but if field varies in XY not
-        // just Z you need to do more coding
-        vTable = n.SetDriftVelocity_NonUniform(rho, z_step, pos_x, pos_y);
-        vD_middle = vTable[int(floor(centralZ / z_step + 0.5))];
-        // for ( int jj = 0; jj < vTable.size(); jj++ ) //DEBUG
-        // cerr << double(jj)*z_step << "\t" << vTable[jj] << endl;
-      } else {
-        vD_middle = n.SetDriftVelocity(detector->get_T_Kelvin(), rho, inField);
-        vD = n.SetDriftVelocity(detector->get_T_Kelvin(), rho, field);
-      }
-      if (verbosity) {
-        cout << "Density = " << rho << " g/mL"
-             << "\t";
-        cout << "central vDrift = " << vD_middle << " mm/us\n";
-        cout << "\t\t\t\t\t\t\t\tW = " << Wq_eV
-             << " eV\tNegative numbers are flagging things below threshold!   "
-                "phe=(1+P_dphe)*phd & phd=phe/(1+P_dphe)\n";
-
-        if (type_num == Kr83m && eMin == 9.4 && eMax == 9.4)
-          fprintf(stdout,
-                  "t [ns]\t\tE [keV]\t\tfield [V/cm]\ttDrift [us]\tX,Y,Z "
-                  "[mm]\tNph\tNe-\tS1 [PE or phe]\tS1_3Dcor "
-                  "[phd]\tspikeC(NON-INT)\tNe-Extr\tS2_rawArea [PE]\tS2_3Dcorr "
-                  "[phd]\n");
-        else
-          fprintf(stdout,
-                  "E [keV]\t\tfield [V/cm]\ttDrift [us]\tX,Y,Z "
-                  "[mm]\tNph\tNe-\tS1 [PE or phe]\tS1_3Dcor "
-                  "[phd]\tspikeC(NON-INT)\tNe-Extr\tS2_rawArea [PE]\tS2_3Dcorr "
-                  "[phd]\n");
-      }
-    }
-    if (inField == -1.) {
-      index = int(floor(pos_z / z_step + 0.5));
-      vD = vTable[index];
-    }
-    driftTime =
-        (detector->get_TopDrift() - pos_z) / vD;  // (mm - mm) / (mm / us) = us
-    if (inField != -1. &&
-        detector->get_dt_min() > (detector->get_TopDrift() - 0.) / vD &&
-        field >= FIELD_MIN) {
-      cerr << "ERROR: dt_min is too restrictive (too large)" << endl;
-      return 1;
-    }
-    if ((driftTime > detector->get_dt_max() ||
-         driftTime < detector->get_dt_min()) &&
-        (fPos == -1. || stof(position) == -1.) && field >= FIELD_MIN)
-      goto Z_NEW;
-    if (detector->get_dt_max() > (detector->get_TopDrift() - 0.) / vD && !j &&
-        field >= FIELD_MIN) {
-      cerr << "WARNING: dt_max is greater than max possible" << endl;
-    }
-
-    // The following should never happen: this is simply a just-in-case
-    // code-block dealing with user error
-    if (pos_z <= 0.) {
-      cerr << "ERROR: unphysically low Z coordinate (vertical axis of "
-              "detector) of "
-           << pos_z << " mm" << endl;
-      return 1;
-    }
-    if ((pos_z > (detector->get_TopDrift() + z_step) || driftTime < 0.0) &&
-        field >= FIELD_MIN) {
-      cerr << "ERROR: unphysically big Z coordinate (vertical axis of "
-              "detector) of "
-           << pos_z << " mm" << endl;
-      return 1;
-    }
-
-    YieldResult yields;
-    QuantaResult quanta;
-    if (type == "muon" || type == "MIP" || type == "LIP" || type == "mu" ||
-        type == "mu-") {
-      double xi = -999., yi = -999.;
-      if (atof(argv[4]) == -1.) {
-        r = detector->get_radius() * sqrt(RandomGen::rndm()->rand_uniform());
-        phi = 2. * M_PI * RandomGen::rndm()->rand_uniform();
-        xi = r * cos(phi);
-        yi = r * sin(phi);
-      } else {
-        position = argv[4];
-        delimiter = ",";
-        loc = 0;
-        int ii = 0;
-        while ((loc = position.find(delimiter)) != string::npos) {
-          token = position.substr(0, loc);
-          if (ii == 0)
-            xi = stof(token);
-          else
-            yi = stof(token);
-          position.erase(0, loc + delimiter.length());
-          ii++;
-        }
-        yi = stof(position);
-      }
-      double dEOdx = eMin, eStep = dEOdx * rho * z_step * 1e2, refEnergy = 1e6;
-      keV = 0.;
-      int Nph = 0, Ne = 0;
-      double xx = xi, yy = yi, zz = detector->get_TopDrift();
-      double xf = pos_x;
-      double yf = pos_y;
-      double distance = sqrt(pow(xf - xi, 2.) + pow(yf - yi, 2.) +
-                             pow(detector->get_TopDrift(), 2.));
-      double norm[3];
-      norm[0] = (xf - xi) / distance;
-      norm[1] = (yf - yi) / distance;
-      norm[2] = -detector->get_TopDrift() /
-                distance;  // have not yet tested muons which leave before
-                           // hitting Z=0, would have to modify code here
-      while (zz > 0. &&
-             sqrt(pow(xx, 2.) + pow(yy, 2.)) <
-                 detector->get_radmax()) {  // stop making S1 and S2 if particle
-                                            // exits Xe vol
-        yields = n.GetYields(NEST::beta, refEnergy, rho, detector->FitEF(xx, yy, zz),
-                             double(massNum), double(atomNum), NuisParam);
-        quanta = n.GetQuanta(yields, rho);
-        Nph += quanta.photons * (eStep / refEnergy);
-        index = int(floor(zz / z_step + 0.5));
-        if (index >= vTable.size()) index = vTable.size() - 1;
-        vD = vTable[index];
-        driftTime = (detector->get_TopDrift() - zz) / vD;
-        if (pos_z >= detector->get_cathode())
-          Ne += quanta.electrons * (eStep / refEnergy) *
-                exp(-driftTime / detector->get_eLife_us());
-        keV += eStep;
-        xx += norm[0] * z_step;
-        yy += norm[1] * z_step;
-        zz += norm[2] * z_step;  // cout << xx << " " << yy << " " << zz <<
-                                 // endl;
-      }
-      quanta.photons = Nph;
-      quanta.electrons = Ne;
-      driftTime = 0.00;
-      vD = vD_middle;  // approximate things not already done right in loop as
-                       // middle of detector since muon traverses whole length
-      pos_x = .5 * (xi + xf);
-      pos_y = .5 * (yi + yf);
-      field = detector->FitEF(pos_x, pos_y, centralZ);
-    } else {
-      if (keV > .001 * Wq_eV) {
-        yields = n.GetYields(type_num, keV, rho, field, double(massNum),
-                             double(atomNum), NuisParam);
-        quanta = n.GetQuanta(yields, rho);
-      } else {
-        yields.PhotonYield = 0.;
-        yields.ElectronYield = 0.;
-        yields.ExcitonRatio = 0.;
-        yields.Lindhard = 0.;
-        yields.ElectricField = 0.;
-        yields.DeltaT_Scint = 0.;
-        quanta.photons = 0;
-        quanta.electrons = 0;
-        quanta.ions = 0;
-        quanta.excitons = 0;
-      }
-    }
-
-    // If we want the smeared positions (non-MC truth), then implement
-    // resolution function
-    double truthPos[3] = {pos_x, pos_y, pos_z};
-    double smearPos[3] = {pos_x, pos_y, pos_z};
-    double Nphd_S2 =
-        g2 * quanta.electrons * exp(-driftTime / detector->get_eLife_us());
-    if (!MCtruthPos && Nphd_S2 > PHE_MIN) {
-      vector<double> xySmeared(2);
-      xySmeared = n.xyResolution(pos_x, pos_y, Nphd_S2);
-      smearPos[0] = xySmeared[0];
-      smearPos[1] = xySmeared[1];
-    }
-
-    vector<long int> wf_time;
-    vector<double> wf_amp;
-    vector<double> scint =
-        n.GetS1(quanta, truthPos, smearPos, vD, vD_middle, type_num, j, field,
-                keV, useTiming, verbosity, wf_time, wf_amp);
-    if (usePD == 0 && fabs(scint[3]) > minS1 && scint[3] < maxS1)
-      signal1.push_back(scint[3]);
-    else if (usePD == 1 && fabs(scint[5]) > minS1 && scint[5] < maxS1)
-      signal1.push_back(scint[5]);
-    else if (usePD >= 2 && fabs(scint[7]) > minS1 && scint[7] < maxS1)
-      signal1.push_back(scint[7]);
-    else
-      signal1.push_back(-999.);
-
-    if (truthPos[2] < detector->get_cathode()) quanta.electrons = 0;
-    vector<double> scint2 =
-        n.GetS2(quanta.electrons, truthPos, smearPos, driftTime, vD, j, field,
-                useTiming, verbosity, wf_time, wf_amp, g2_params);
-    if (usePD == 0 && fabs(scint2[5]) > minS2 && scint2[5] < maxS2)
-      signal2.push_back(scint2[5]);
-    else if (usePD >= 1 && fabs(scint2[7]) > minS2 && scint2[7] < maxS2)
-      signal2.push_back(scint2[7]);  // no spike option for S2
-    else
-      signal2.push_back(-999.);
-
-    if (!MCtruthE) {
-      double Nph, Ne;
-      if (usePD == 0)
-        Nph = fabs(scint[3]) / (g1 * (1. + detector->get_P_dphe()));
-      else if (usePD == 1)
-        Nph = fabs(scint[5]) / g1;
-      else
-        Nph = fabs(scint[7]) / g1;
-      if (usePD == 0)
-        Ne = fabs(scint2[5]) / (g2 * (1. + detector->get_P_dphe()));
-      else
-        Ne = fabs(scint2[7]) / g2;
-      if (signal1.back() <= 0.) Nph = 0.;
-      if (signal2.back() <= 0.) Ne = 0.;
-      if (yields.Lindhard > DBL_MIN && Nph > 0. && Ne > 0.) {
-        keV = (Nph + Ne) * Wq_eV * 1e-3 / yields.Lindhard;
-        keVee += (Nph + Ne) * Wq_eV * 1e-3;  // as alternative, use W_DEFAULT in
-                                             // both places, but won't account
-                                             // for density dependence
-      } else
-        keV = 0.;
-    }
-    if ((signal1.back() <= 0. || signal2.back() <= 0.) && field >= FIELD_MIN)
-      signalE.push_back(0.);
-    else
-      signalE.push_back(keV);
-
-    // Possible outputs from "scint" vector
-    // scint[0] = nHits; // MC-true integer hits in same OR different PMTs, NO
-    // double phe effect
-    // scint[1] = Nphe; // MC-true integer hits WITH double phe effect (Nphe >
-    // nHits)
-    // scint[2] = pulseArea; // floating real# smeared DAQ pulse areas in phe,
-    // NO XYZ correction
-    // scint[3] = pulseAreaC; // smeared DAQ pulse areas in phe, WITH XYZ
-    // correction
-    // scint[4] = Nphd; // same as pulse area, adjusted/corrected *downward* for
-    // 2-PE effect (LUX phd units)
-    // scint[5] = NphdC; // same as Nphd, but XYZ-corrected
-    // scint[6] = spike; // floating real# spike count, NO XYZ correction
-    // scint[7] = spikeC; // floating real# spike count, WITH XYZ correction
-    // scint[8] = nHits post coincidence window and N-fold coincidence cuts
-
-    // Possible outputs from "scint2" vector
-    // scint2[0] = Nee; // integer number of electrons unabsorbed in liquid then
-    // getting extracted
-    // scint2[1] = Nph; // raw number of photons produced in the gas gap
-    // scint2[2] = nHits; // MC-true integer hits in same OR different PMTs, NO
-    // double phe effect
-    // scint2[3] = Nphe; // MC-true integer hits WITH double phe effect (Nphe >
-    // nHits). S2 has more steps than S1 (e's 1st)
-    //
-    // If S2 threshold is set to positive (normal mode)
-    // scint2[4] = pulseArea; // floating real# smeared DAQ pulse areas in phe,
-    // NO XYZ correction
-    // scint2[5] = pulseAreaC; // smeared DAQ pulse areas in phe, WITH XYZ
-    // correction
-    // scint2[6] = Nphd; // same as pulse area, adjusted/corrected *downward*
-    // for 2-PE effect (LUX phd units)
-    // scint2[7] = NphdC; // same as Nphd, but XYZ-corrected
-    //
-    // If S2 threshold is set to negative (switches from S2 -> S2 bottom, NOT
-    // literally negative)
-    // scint2[4] = S2b; // floating real# smeared pulse areas in phe ONLY
-    // including bottom PMTs, NO XYZ correction
-    // scint2[5] = S2bc; // floating real# smeared pulse areas in phe ONLY
-    // including bottom PMTs, WITH XYZ correction
-    // scint2[6] = S2b / (1.+fdetector->get_P_dphe()); // same as S2b, but
-    // adjusted for 2-PE effect (LUX phd units)
-    // scint2[7] = S2bc / (1.+fdetector->get_P_dphe()); // same as S2bc, but
-    // adjusted for 2-PE effect (LUX phd units)
-    // scint2[8] = g2; // g2 = ExtEff * SE, light collection efficiency of EL in
-    // gas gap (from CalculateG2)
-
-    if (1) {  // fabs(scint[7]) > PHE_MIN && fabs(scint2[7]) > PHE_MIN ) { //if
-              // you want to skip specific sub-threshold events, comment in this
-              // if statement (save screen/disk space)
-      // other suggestions: minS1, minS2 (or s2_thr) for tighter cuts depending
-      // on analysis.hh settings (think of as analysis v. trigger thresholds)
-      // and using max's too, pinching both ends
-      if (type_num == Kr83m && eMin == 9.4 && eMax == 9.4)
-        printf("%.6f\t", yields.DeltaT_Scint);
-      printf("%.6f\t%.6f\t%.6f\t%.0f, %.0f, %.0f\t%d\t%d\t", keV, field,
-             driftTime, smearPos[0], smearPos[1], smearPos[2], quanta.photons,
-             quanta.electrons);  // comment this out when below line in
-      // printf("%.6f\t%.6f\t%.6f\t%.0f, %.0f,
-      // %.0f\t%lf\t%lf\t",keV,field,driftTime,smearPos[0],smearPos[1],smearPos[2],yields.PhotonYield,yields.ElectronYield);
-      // //for when you want means
-      if (truthPos[2] < detector->get_cathode() && verbosity) printf("g-X ");
-      if (keV > 1000. || scint[5] > maxS1 || scint2[7] > maxS2 ||
-          // switch to exponential notation to make output more readable, if
-          // energy is too high (>1 MeV)
-          type == "muon" || type == "MIP" || type == "LIP" || type == "mu" ||
-          type == "mu-") {
-        printf("%e\t%e\t%e\t", scint[2], scint[5], scint[7]);
-        printf("%li\t%e\t%e\n", (long)scint2[0], scint2[4], scint2[7]);
-      } else {
-        printf("%.6f\t%.6f\t%.6f\t", scint[2], scint[5],
-               scint[7]);  // see GetS1 inside of NEST.cpp for full explanation
-                           // of all 8 scint return vector elements. Sample 3
-                           // most common
-        printf("%i\t%.6f\t%.6f\n", (int)scint2[0], scint2[4],
-               scint2[7]);  // see GetS2 inside of NEST.cpp for full explanation
+  
+    INTERACTION_TYPE type_num;
+    TestSpectra spec;
+    if (type == "NR" || type == "neutron" || type == "-1")
+        type_num = NR;  //-1: default particle type is also NR
+        else if (type == "WIMP") {
+            if (eMin < 0.44) {
+                cerr << "WIMP mass too low, you're crazy!" << endl;
+                return 1;
+                }
+                type_num = WIMP;
+                spec.wimp_spectrum_prep = spec.WIMP_prep_spectrum(eMin, E_step);
+                numEvts =
+                RandomGen::rndm()->poisson_draw(spec.wimp_spectrum_prep.integral * 1.0 *
+                                                numEvts * eMax / 1e-36);
+                } else if (type == "B8" || type == "Boron8" || type == "8Boron" ||
+                           type == "8B" || type == "Boron-8") {
+                    type_num = B8;
+                    numEvts = RandomGen::rndm()->poisson_draw(0.0026 * numEvts);
+                } else if (type == "DD" || type == "D-D")
+                type_num = DD;
+                else if (type == "AmBe")
+                type_num = AmBe;
+                else if (type == "Cf" || type == "Cf252" || type == "252Cf" ||
+                         type == "Cf-252")
+                type_num = Cf;
+                else if (type == "ion" || type == "nucleus" || type == "alpha") {
+                    type_num = ion;
+                    if (type == "alpha") {
+                        atomNum = 2;
+                        massNum = 4;
+                    } else {
+                        cerr << "Atomic Number: ";
+                        cin >> atomNum;
+                        cerr << "Mass Number: ";
+                        cin >> massNum;
+                    }
+                    if (atomNum == ATOM_NUM) type_num = NR;
+                } else if (type == "gamma" || type == "gammaRay" || type == "x-ray" ||
+                           type == "xray" || type == "xRay" || type == "X-ray" ||
+                           type == "Xray" || type == "XRay")
+                type_num = gammaRay;  // includes photo-absorption and electron capture
+                else if (type == "Kr83m" || type == "83mKr" || type == "Kr83")
+                type_num = Kr83m;
+                else if (type == "CH3T" || type == "tritium")
+                type_num = CH3T;
+                else if (type == "C14" || type == "Carbon14" || type == "14C")
+                type_num = C14;
+                else if (type == "beta" || type == "ER" || type == "Compton" ||
+                         type == "compton" || type == "electron" || type == "e-" ||
+                         type == "muon" || type == "MIP" || type == "LIP" || type == "mu" ||
+                         type == "mu-")
+                type_num = NEST::beta;  // default electron recoil model
+                else {
+                    cerr << "UNRECOGNIZED PARTICLE TYPE!! VALID OPTIONS ARE:" << endl;
+                    cerr << "NR or neutron," << endl;
+                    cerr << "WIMP," << endl;
+                    cerr << "B8 or Boron8 or 8Boron or 8B or Boron-8," << endl;
+                    cerr << "DD or D-D," << endl;
+                    cerr << "AmBe," << endl;
+                    cerr << "Cf or Cf252 or 252Cf or Cf-252," << endl;
+                    cerr << "ion or nucleus," << endl;
+                    cerr << "alpha," << endl;
+                    cerr << "gamma or gammaRay," << endl;
+                    cerr << "x-ray or xray or xRay or X-ray or Xray or XRay," << endl;
+                    cerr << "Kr83m or 83mKr or Kr83," << endl;
+                    cerr << "CH3T or tritium," << endl;
+                    cerr << "Carbon14 or 14C or C14," << endl;
+                    cerr << "beta or ER or Compton or compton or electron or e-, and" << endl;
+                    cerr << "muon or MIP or LIP or mu or mu-" << endl;
+                    return 1;
+                }
+                
+                if (type_num == Kr83m) {
+                    if (eMin == 9.4 && eMax == 9.4) {
+                    } else if (eMin == 32.1 && eMax == 32.1) {
+                    } else {
+                        cerr << "ERROR: For Kr83m, put both energies as 9.4 or both as 32.1 keV "
+                        "please."
+                        << endl;
+                        return 1;
+                    }
+                }
+                
+                if ((eMin < 10. || eMax < 10.) && type_num == gammaRay) {
+                    cerr << "WARNING: Typically beta model works better for ER BG at low "
+                    "energies as in a WS."
+                    << endl;
+                    cerr << "ER data is often best matched by a weighted average of the beta & "
+                    "gamma models."
+                    << endl;
+                }
+                
+                double rho = n.SetDensity(detector->get_T_Kelvin(), detector->get_p_bar());
+                if (rho <= 0. || detector->get_T_Kelvin() <= 0. ||
+                    detector->get_p_bar() <= 0.) {
+                    cerr << "ERR: Unphysical thermodynamic property!";
+                    return 1;
+                }
+                if (rho < 1.75) detector->set_inGas(true);
+                double Wq_eV =
+                1.9896 +
+                (20.8 - 1.9896) /
+                (1. + pow(rho / 4.0434,
+                          1.4407));  // out-of-sync danger: copied from NEST.cpp
+                
+                // Calculate and print g1, g2 parameters (once per detector)
+                vector<double> g2_params = n.CalculateG2(verbosity);
+                g2 = fabs(g2_params[3]);
+                double g1 = detector->get_g1();
+                
+                double centralZ =
+                (detector->get_gate() - 100. + detector->get_cathode() + 1.5) /
+                2.;  // fid vol def usually shave more off the top, because of gas
+                // interactions (100->10cm)
+                double centralField = detector->FitEF(0.0, 0.0, centralZ);
+                
+                if (type_num == WIMP) {
+                    yieldsMax = n.GetYields(NR, 25.0, rho, centralField, double(massNum),
+                                            double(atomNum), NuisParam);
+                } else if (type_num == B8) {
+                    yieldsMax = n.GetYields(NR, 4.00, rho, centralField, double(massNum),
+                                            double(atomNum), NuisParam);
+                } else {
+                    double energyMaximum;
+                    if (eMax < 0.)
+                        energyMaximum = 1. / fabs(eMax);
+                    else
+                        energyMaximum = eMax;
+                    if (type_num == Kr83m)
+                        yieldsMax = n.GetYields(NEST::beta, energyMaximum, rho, centralField,
+                                                double(massNum), double(atomNum),
+                                                NuisParam);  // the reason for this: don't do the
+                    // special Kr stuff when just
+                    // checking max
+                    else
+                        yieldsMax = n.GetYields(type_num, energyMaximum, rho, centralField,
+                                                double(massNum), double(atomNum), NuisParam);
+                }
+                if ((g1 * yieldsMax.PhotonYield) > (2. * maxS1) && eMin != eMax)
+                cerr
+                << "\nWARNING: Your energy maximum may be too high given your maxS1.\n";
+                
+                double keV = -999.;
+                for (unsigned long int j = 0; j < numEvts; j++) {
+                    if (eMin == eMax && eMin >= 0. && eMax > 0.) {
+                        keV = eMin;
+                    } else {
+                        switch (type_num) {
+                            case CH3T:
+                                keV = spec.CH3T_spectrum(eMin, eMax);
+                                break;
+                            case C14:
+                                keV = spec.C14_spectrum(eMin, eMax);
+                                break;
+                            case B8:  // normalize this to ~3500 / 10-ton / year, for E-threshold of
+                                // 0.5 keVnr, OR 180 evts/t/yr/keV at 1 keV
+                                keV = spec.B8_spectrum(eMin, eMax);
+                                break;
+                            case AmBe:  // for ZEPLIN-III FSR from HA (Pal '98)
+                                keV = spec.AmBe_spectrum(eMin, eMax);
+                                break;
+                            case Cf:
+                                keV = spec.Cf_spectrum(eMin, eMax);
+                                break;
+                            case DD:
+                                keV = spec.DD_spectrum(eMin, eMax);
+                                break;
+                            case WIMP: {
+			      keV = spec.WIMP_spectrum(spec.wimp_spectrum_prep, eMin);
+                            } break;
+                            default:
+                                if (eMin < 0.) return 1;
+                                if (eMax > 0.)
+                                    keV = eMin + (eMax - eMin) * RandomGen::rndm()->rand_uniform();
+                                else {  // negative eMax signals to NEST that you want to use an
+                                    // exponential energy spectrum profile
+                                    if (eMin == 0.) return 1;
+                                    keV = 1e100;  // eMin will be used in place of eMax as the maximum
+                                    // energy in exponential scenario
+                                    while (keV > eMin)
+                                        keV = eMax * log(RandomGen::rndm()->rand_uniform());
+                                }
+                                break;
+                        }
+                    }
+                    
+                    if (type_num != WIMP && type_num != B8 && eMax > 0.) {
+                        if (keV > eMax) keV = eMax;
+                        if (keV < eMin) keV = eMin;
+                    }
+                    
+                Z_NEW:
+                    if (fPos == -1.) {  // -1 means default, random location mode
+                        pos_z = 0. +
+                        (detector->get_TopDrift() - 0.) *
+                        RandomGen::rndm()->rand_uniform();  // initial guess
+                        r = detector->get_radius() * sqrt(RandomGen::rndm()->rand_uniform());
+                        phi = 2. * M_PI * RandomGen::rndm()->rand_uniform();
+                        pos_x = r * cos(phi);
+                        pos_y = r * sin(phi);
+                    } else {
+                        delimiter = ",";
+                        loc = 0;
+                        int i = 0;
+                        while ((loc = position.find(delimiter)) != string::npos) {
+                            token = position.substr(0, loc);
+                            if (i == 0)
+                                pos_x = stof(token);
+                            else
+                                pos_y = stof(token);
+                            position.erase(0, loc + delimiter.length());
+                            i++;
+                        }
+                        pos_z = stof(position);
+                        if (stof(position) == -1.)
+                            pos_z =
+                            0. +
+                            (detector->get_TopDrift() - 0.) * RandomGen::rndm()->rand_uniform();
+                        if (stof(token) == -999.) {
+                            r = detector->get_radius() * sqrt(RandomGen::rndm()->rand_uniform());
+                            phi = 2. * M_PI * RandomGen::rndm()->rand_uniform();
+                            pos_x = r * cos(phi);
+                            pos_y = r * sin(phi);
+                        }
+                        // if ( j == 0 ) { origX = pos_x; origY = pos_y; }
+                    }
+                    
+                    if (inField == -1.) {  // -1 means use poly position dependence
+                        field = detector->FitEF(pos_x, pos_y, pos_z);
+                    } else
+                        field = inField;  // no fringing
+                    
+                    if (field < 0. || detector->get_E_gas() < 0.) {
+                        cerr << "\nERROR: Neg field is not permitted. We don't simulate field "
+                        "dir (yet). Put in magnitude.\n";
+                        return 1;
+                    }
+                    if (field == 0. || std::isnan(field))
+                        cerr << "\nWARNING: A LITERAL ZERO (or undefined) FIELD MAY YIELD WEIRD "
+                        "RESULTS. USE A SMALL VALUE INSTEAD.\n";
+                    if (field > 12e3 || detector->get_E_gas() > 17e3)
+                        cerr << "\nWARNING: Your field is >12,000 V/cm. No data out here. Are "
+                        "you sure about this?\n";
+                    
+                    if (j == 0 && vD_middle == 0.) {
+                        if (inField == -1.) {
+                            // build a vD table for non-uniform field, but if field varies in XY not
+                            // just Z you need to do more coding
+                            vTable = n.SetDriftVelocity_NonUniform(rho, z_step, pos_x, pos_y);
+                            vD_middle = vTable[int(floor(centralZ / z_step + 0.5))];
+                            // for ( int jj = 0; jj < vTable.size(); jj++ ) //DEBUG
+                            // cerr << double(jj)*z_step << "\t" << vTable[jj] << endl;
+                        } else {
+                            vD_middle = n.SetDriftVelocity(detector->get_T_Kelvin(), rho, inField);
+                            vD = n.SetDriftVelocity(detector->get_T_Kelvin(), rho, field);
+                        }
+                        if (verbosity) {
+                            cout << "Density = " << rho << " g/mL"
+                            << "\t";
+                            cout << "central vDrift = " << vD_middle << " mm/us\n";
+                            cout << "\t\t\t\t\t\t\t\tW = " << Wq_eV
+                            << " eV\tNegative numbers are flagging things below threshold!   "
+                            "phe=(1+P_dphe)*phd & phd=phe/(1+P_dphe)\n";
+                            
+                            if (type_num == Kr83m && eMin == 9.4 && eMax == 9.4)
+                                fprintf(stdout,
+                                        "t [ns]\t\tE [keV]\t\tfield [V/cm]\ttDrift [us]\tX,Y,Z "
+                                        "[mm]\tNph\tNe-\tS1 [PE or phe]\tS1_3Dcor "
+                                        "[phd]\tspikeC(NON-INT)\tNe-Extr\tS2_rawArea [PE]\tS2_3Dcorr "
+                                        "[phd]\n");
+                            else
+                                fprintf(stdout,
+                                        "E [keV]\t\tfield [V/cm]\ttDrift [us]\tX,Y,Z "
+                                        "[mm]\tNph\tNe-\tS1 [PE or phe]\tS1_3Dcor "
+                                        "[phd]\tspikeC(NON-INT)\tNe-Extr\tS2_rawArea [PE]\tS2_3Dcorr "
+                                        "[phd]\n");
+                        }
+                    }
+                    if (inField == -1.) {
+                        index = int(floor(pos_z / z_step + 0.5));
+                        vD = vTable[index];
+                    }
+                    driftTime =
+                    (detector->get_TopDrift() - pos_z) / vD;  // (mm - mm) / (mm / us) = us
+                    if (inField != -1. &&
+                        detector->get_dt_min() > (detector->get_TopDrift() - 0.) / vD &&
+                        field >= FIELD_MIN) {
+                        cerr << "ERROR: dt_min is too restrictive (too large)" << endl;
+                        return 1;
+                    }
+                    if ((driftTime > detector->get_dt_max() ||
+                         driftTime < detector->get_dt_min()) &&
+                        (fPos == -1. || stof(position) == -1.) && field >= FIELD_MIN)
+                        goto Z_NEW;
+                    if (detector->get_dt_max() > (detector->get_TopDrift() - 0.) / vD && !j &&
+                        field >= FIELD_MIN) {
+                        cerr << "WARNING: dt_max is greater than max possible" << endl;
+                    }
+                    
+                    // The following should never happen: this is simply a just-in-case
+                    // code-block dealing with user error
+                    if (pos_z <= 0.) {
+                        cerr << "ERROR: unphysically low Z coordinate (vertical axis of "
+                        "detector) of "
+                        << pos_z << " mm" << endl;
+                        return 1;
+                    }
+                    if ((pos_z > (detector->get_TopDrift() + z_step) || driftTime < 0.0) &&
+                        field >= FIELD_MIN) {
+                        cerr << "ERROR: unphysically big Z coordinate (vertical axis of "
+                        "detector) of "
+                        << pos_z << " mm" << endl;
+                        return 1;
+                    }
+                    
+                    YieldResult yields;
+                    QuantaResult quanta;
+                    if (type == "muon" || type == "MIP" || type == "LIP" || type == "mu" ||
+                        type == "mu-") {
+                        double xi = -999., yi = -999.;
+                        if (eMax == -1.) {
+                            r = detector->get_radius() * sqrt(RandomGen::rndm()->rand_uniform());
+                            phi = 2. * M_PI * RandomGen::rndm()->rand_uniform();
+                            xi = r * cos(phi);
+                            yi = r * sin(phi);
+                        } else {
+			  position = eMax; // ?
+                            delimiter = ",";
+                            loc = 0;
+                            int ii = 0;
+                            while ((loc = position.find(delimiter)) != string::npos) {
+                                token = position.substr(0, loc);
+                                if (ii == 0)
+                                    xi = stof(token);
+                                else
+                                    yi = stof(token);
+                                position.erase(0, loc + delimiter.length());
+                                ii++;
+                            }
+                            yi = stof(position);
+                        }
+                        double dEOdx = eMin, eStep = dEOdx * rho * z_step * 1e2, refEnergy = 1e6;
+                        keV = 0.;
+                        int Nph = 0, Ne = 0;
+                        double xx = xi, yy = yi, zz = detector->get_TopDrift();
+                        double xf = pos_x;
+                        double yf = pos_y;
+                        double distance = sqrt(pow(xf - xi, 2.) + pow(yf - yi, 2.) +
+                                               pow(detector->get_TopDrift(), 2.));
+                        double norm[3];
+                        norm[0] = (xf - xi) / distance;
+                        norm[1] = (yf - yi) / distance;
+                        norm[2] = -detector->get_TopDrift() /
+                        distance;  // have not yet tested muons which leave before
+                        // hitting Z=0, would have to modify code here
+                        while (zz > 0. &&
+                               sqrt(pow(xx, 2.) + pow(yy, 2.)) <
+                               detector->get_radmax()) {  // stop making S1 and S2 if particle
+                            // exits Xe vol
+                            yields = n.GetYields(NEST::beta, refEnergy, rho, detector->FitEF(xx, yy, zz),
+                                                 double(massNum), double(atomNum), NuisParam);
+                            quanta = n.GetQuanta(yields, rho);
+                            Nph += quanta.photons * (eStep / refEnergy);
+                            index = int(floor(zz / z_step + 0.5));
+                            if (index >= vTable.size()) index = vTable.size() - 1;
+                            vD = vTable[index];
+                            driftTime = (detector->get_TopDrift() - zz) / vD;
+                            if (pos_z >= detector->get_cathode())
+                                Ne += quanta.electrons * (eStep / refEnergy) *
+                                exp(-driftTime / detector->get_eLife_us());
+                            keV += eStep;
+                            xx += norm[0] * z_step;
+                            yy += norm[1] * z_step;
+                            zz += norm[2] * z_step;  // cout << xx << " " << yy << " " << zz <<
+                            // endl;
+                        }
+                        quanta.photons = Nph;
+                        quanta.electrons = Ne;
+                        driftTime = 0.00;
+                        vD = vD_middle;  // approximate things not already done right in loop as
+                        // middle of detector since muon traverses whole length
+                        pos_x = .5 * (xi + xf);
+                        pos_y = .5 * (yi + yf);
+                        field = detector->FitEF(pos_x, pos_y, centralZ);
+                    } else {
+                        if (keV > .001 * Wq_eV) {
+                            yields = n.GetYields(type_num, keV, rho, field, double(massNum),
+                                                 double(atomNum), NuisParam);
+                            quanta = n.GetQuanta(yields, rho);
+                        } else {
+                            yields.PhotonYield = 0.;
+                            yields.ElectronYield = 0.;
+                            yields.ExcitonRatio = 0.;
+                            yields.Lindhard = 0.;
+                            yields.ElectricField = 0.;
+                            yields.DeltaT_Scint = 0.;
+                            quanta.photons = 0;
+                            quanta.electrons = 0;
+                            quanta.ions = 0;
+                            quanta.excitons = 0;
+                        }
+                    }
+                    
+                    // If we want the smeared positions (non-MC truth), then implement
+                    // resolution function
+                    double truthPos[3] = {pos_x, pos_y, pos_z};
+                    double smearPos[3] = {pos_x, pos_y, pos_z};
+                    double Nphd_S2 =
+                    g2 * quanta.electrons * exp(-driftTime / detector->get_eLife_us());
+                    if (!MCtruthPos && Nphd_S2 > PHE_MIN) {
+                        vector<double> xySmeared(2);
+                        xySmeared = n.xyResolution(pos_x, pos_y, Nphd_S2);
+                        smearPos[0] = xySmeared[0];
+                        smearPos[1] = xySmeared[1];
+                    }
+                    
+                    vector<long int> wf_time;
+                    vector<double> wf_amp;
+                    vector<double> scint =
+                    n.GetS1(quanta, truthPos, smearPos, vD, vD_middle, type_num, j, field,
+                            keV, useTiming, verbosity, wf_time, wf_amp);
+                    if (usePD == 0 && fabs(scint[3]) > minS1 && scint[3] < maxS1)
+                        signal1.push_back(scint[3]);
+                    else if (usePD == 1 && fabs(scint[5]) > minS1 && scint[5] < maxS1)
+                        signal1.push_back(scint[5]);
+                    else if (usePD >= 2 && fabs(scint[7]) > minS1 && scint[7] < maxS1)
+                        signal1.push_back(scint[7]);
+                    else
+                        signal1.push_back(-999.);
+                    
+                    if (truthPos[2] < detector->get_cathode()) quanta.electrons = 0;
+                    vector<double> scint2 =
+                    n.GetS2(quanta.electrons, truthPos, smearPos, driftTime, vD, j, field,
+                            useTiming, verbosity, wf_time, wf_amp, g2_params);
+                    if (usePD == 0 && fabs(scint2[5]) > minS2 && scint2[5] < maxS2)
+                        signal2.push_back(scint2[5]);
+                    else if (usePD >= 1 && fabs(scint2[7]) > minS2 && scint2[7] < maxS2)
+                        signal2.push_back(scint2[7]);  // no spike option for S2
+                    else
+                        signal2.push_back(-999.);
+                    
+                    if (!MCtruthE) {
+                        double Nph, Ne;
+                        if (usePD == 0)
+                            Nph = fabs(scint[3]) / (g1 * (1. + detector->get_P_dphe()));
+                        else if (usePD == 1)
+                            Nph = fabs(scint[5]) / g1;
+                        else
+                            Nph = fabs(scint[7]) / g1;
+                        if (usePD == 0)
+                            Ne = fabs(scint2[5]) / (g2 * (1. + detector->get_P_dphe()));
+                        else
+                            Ne = fabs(scint2[7]) / g2;
+                        if (signal1.back() <= 0.) Nph = 0.;
+                        if (signal2.back() <= 0.) Ne = 0.;
+                        if (yields.Lindhard > DBL_MIN && Nph > 0. && Ne > 0.) {
+                            keV = (Nph + Ne) * Wq_eV * 1e-3 / yields.Lindhard;
+                            keVee += (Nph + Ne) * Wq_eV * 1e-3;  // as alternative, use W_DEFAULT in
+                            // both places, but won't account
+                            // for density dependence
+                        } else
+                            keV = 0.;
+                    }
+                    if ((signal1.back() <= 0. || signal2.back() <= 0.) && field >= FIELD_MIN)
+                        signalE.push_back(0.);
+                    else
+                        signalE.push_back(keV);
+                    
+                    // Possible outputs from "scint" vector
+                    // scint[0] = nHits; // MC-true integer hits in same OR different PMTs, NO
+                    // double phe effect
+                    // scint[1] = Nphe; // MC-true integer hits WITH double phe effect (Nphe >
+                    // nHits)
+                    // scint[2] = pulseArea; // floating real# smeared DAQ pulse areas in phe,
+                    // NO XYZ correction
+                    // scint[3] = pulseAreaC; // smeared DAQ pulse areas in phe, WITH XYZ
+                    // correction
+                    // scint[4] = Nphd; // same as pulse area, adjusted/corrected *downward* for
+                    // 2-PE effect (LUX phd units)
+                    // scint[5] = NphdC; // same as Nphd, but XYZ-corrected
+                    // scint[6] = spike; // floating real# spike count, NO XYZ correction
+                    // scint[7] = spikeC; // floating real# spike count, WITH XYZ correction
+                    // scint[8] = nHits post coincidence window and N-fold coincidence cuts
+                    
+                    // Possible outputs from "scint2" vector
+                    // scint2[0] = Nee; // integer number of electrons unabsorbed in liquid then
+                    // getting extracted
+                    // scint2[1] = Nph; // raw number of photons produced in the gas gap
+                    // scint2[2] = nHits; // MC-true integer hits in same OR different PMTs, NO
+                    // double phe effect
+                    // scint2[3] = Nphe; // MC-true integer hits WITH double phe effect (Nphe >
+                    // nHits). S2 has more steps than S1 (e's 1st)
+                    //
+                    // If S2 threshold is set to positive (normal mode)
+                    // scint2[4] = pulseArea; // floating real# smeared DAQ pulse areas in phe,
+                    // NO XYZ correction
+                    // scint2[5] = pulseAreaC; // smeared DAQ pulse areas in phe, WITH XYZ
+                    // correction
+                    // scint2[6] = Nphd; // same as pulse area, adjusted/corrected *downward*
+                    // for 2-PE effect (LUX phd units)
+                    // scint2[7] = NphdC; // same as Nphd, but XYZ-corrected
+                    //
+                    // If S2 threshold is set to negative (switches from S2 -> S2 bottom, NOT
+                    // literally negative)
+                    // scint2[4] = S2b; // floating real# smeared pulse areas in phe ONLY
+                    // including bottom PMTs, NO XYZ correction
+                    // scint2[5] = S2bc; // floating real# smeared pulse areas in phe ONLY
+                    // including bottom PMTs, WITH XYZ correction
+                    // scint2[6] = S2b / (1.+fdetector->get_P_dphe()); // same as S2b, but
+                    // adjusted for 2-PE effect (LUX phd units)
+                    // scint2[7] = S2bc / (1.+fdetector->get_P_dphe()); // same as S2bc, but
+                    // adjusted for 2-PE effect (LUX phd units)
+                    // scint2[8] = g2; // g2 = ExtEff * SE, light collection efficiency of EL in
+                    // gas gap (from CalculateG2)
+                    
+                    if (1) {  // fabs(scint[7]) > PHE_MIN && fabs(scint2[7]) > PHE_MIN ) { //if
+                        // you want to skip specific sub-threshold events, comment in this
+                        // if statement (save screen/disk space)
+                        // other suggestions: minS1, minS2 (or s2_thr) for tighter cuts depending
+                        // on analysis.hh settings (think of as analysis v. trigger thresholds)
+                        // and using max's too, pinching both ends
+                        if (type_num == Kr83m && eMin == 9.4 && eMax == 9.4)
+                            printf("%.6f\t", yields.DeltaT_Scint);
+                        printf("%.6f\t%.6f\t%.6f\t%.0f, %.0f, %.0f\t%d\t%d\t", keV, field,
+                               driftTime, smearPos[0], smearPos[1], smearPos[2], quanta.photons,
+                               quanta.electrons);  // comment this out when below line in
+                        // printf("%.6f\t%.6f\t%.6f\t%.0f, %.0f,
+                        // %.0f\t%lf\t%lf\t",keV,field,driftTime,smearPos[0],smearPos[1],smearPos[2],yields.PhotonYield,yields.ElectronYield);
+                        // //for when you want means
+                        if (truthPos[2] < detector->get_cathode() && verbosity) printf("g-X ");
+                        if (keV > 1000. || scint[5] > maxS1 || scint2[7] > maxS2 ||
+                            // switch to exponential notation to make output more readable, if
+                            // energy is too high (>1 MeV)
+                            type == "muon" || type == "MIP" || type == "LIP" || type == "mu" ||
+                            type == "mu-") {
+                            printf("%e\t%e\t%e\t", scint[2], scint[5], scint[7]);
+                            printf("%li\t%e\t%e\n", (long)scint2[0], scint2[4], scint2[7]);
+                        } else {
+                            printf("%.6f\t%.6f\t%.6f\t", scint[2], scint[5],
+                                   scint[7]);  // see GetS1 inside of NEST.cpp for full explanation
+                            // of all 8 scint return vector elements. Sample 3
+                            // most common
+                            printf("%i\t%.6f\t%.6f\n", (int)scint2[0], scint2[4],
+                                   scint2[7]);  // see GetS2 inside of NEST.cpp for full explanation
                             // of all 8 scint2 vector elements. Change as you
                             // desire
-      }
-    }  // always execute statement, if(1) above, because if is just place-holder
-       // in case you want to drop all sub-threshold data
-  }
-
-  if (verbosity) {
-    if (eMin != eMax) {
-      if (useS2 == 2)
-        GetBand(signal2, signal1, false);
-      else
-        GetBand(signal1, signal2, false);
-      fprintf(stderr,
-              "Bin Center\tBin Actual\tHist Mean\tMean Error\tHist "
-              "Sigma\t\tEff[%%>thr]\n");
-      for (int j = 0; j < numBins; j++) {
-        fprintf(stderr, "%lf\t%lf\t%lf\t%lf\t%lf\t\t%lf\n", band[j][0],
-                band[j][1], band[j][2], band[j][4], band[j][3],
-                band[j][5] * 100.);
-        if (band[j][0] <= 0.0 || band[j][1] <= 0.0 || band[j][2] <= 0.0 ||
-            band[j][3] <= 0.0 || band[j][4] <= 0.0 || band[j][5] <= 0.0 ||
-            std::isnan(band[j][0]) || std::isnan(band[j][1]) ||
-            std::isnan(band[j][2]) || std::isnan(band[j][3]) ||
-            std::isnan(band[j][4]) || std::isnan(band[j][5])) {
-          if (eMax != -999.) {
-            if (((g1 * yieldsMax.PhotonYield) < maxS1 ||
-                 (g2 * yieldsMax.ElectronYield) < maxS2) &&
-                j != 0)
-              cerr << "WARNING: Insufficient number of high-energy events to "
-                      "populate highest bins is likely.\n";
-            else
-              cerr << "WARNING: Insufficient number of low-energy events to "
-                      "populate lowest bins is likely. Increase minS1 and/or "
-                      "minS2.\n";
-          }
-          eMax = -999.;
-        }
-      }
-    } else {
-      GetBand(signal1, signal2, true);
-      GetEnergyRes(signalE);
-      if (type_num == NR) {
-        fprintf(stderr,
-                "S1 Mean\t\tS1 Res [%%]\tS2 Mean\t\tS2 Res [%%]\tEc "
-                "[keVnr]\tEc Res[%%]\tEff[%%>thr]\tEc [keVee]\n");
-        keVee /= numEvts;
-      } else
-        fprintf(stderr,
-                "S1 Mean\t\tS1 Res [%%]\tS2 Mean\t\tS2 Res [%%]\tEc Mean\t\tEc "
-                "Res[%%]\tEff[%%>thr]\n");  // the C here refers to the combined
-                                            // (S1+S2) energy scale
-      for (int j = 0; j < numBins; j++) {
-        fprintf(stderr, "%lf\t%lf\t%lf\t%lf\t%lf\t%lf\t%lf\t", band[j][0],
-                band[j][1] / band[j][0] * 100., band[j][2],
-                band[j][3] / band[j][2] * 100., energies[0],
-                energies[1] / energies[0] * 100., energies[2] * 100.);
-        if (type_num == NR)
-          fprintf(stderr, "%lf\n", keVee / energies[2]);
-        else
-          fprintf(stderr, "\n");
-        if ((band[j][0] <= 0.0 || band[j][1] <= 0.0 || band[j][2] <= 0.0 ||
-             band[j][3] <= 0.0 || std::isnan(band[j][0]) ||
-             std::isnan(band[j][1]) || std::isnan(band[j][2]) ||
-             std::isnan(band[j][3])) &&
-            field >= FIELD_MIN) {
-          if (numEvts > 1)
-            cerr << "CAUTION: YOUR S1 and/or S2 MIN and/or MAX may be set to "
-                    "be too restrictive, please check.\n";
-          else
-            cerr << "CAUTION: Poor stats. You must have at least 2 events to "
-                    "calculate S1 and S2 and E resolutions.\n";
-        } else if ((energies[0] == eMin || energies[0] == eMax ||
-                    energies[1] <= 0.0) &&
-                   field >= FIELD_MIN)
-          cerr << "If your energy resolution is 0% then you probably still "
-                  "have MC truth energy on."
-               << endl;
-        else
-          ;
-      }
-    }
-  }
-
-  return 0;
+                        }
+                    }  // always execute statement, if(1) above, because if is just place-holder
+                    // in case you want to drop all sub-threshold data
+                }
+                
+                if (verbosity) {
+                    if (eMin != eMax) {
+                        if (useS2 == 2)
+                            GetBand(signal2, signal1, false);
+                        else
+                            GetBand(signal1, signal2, false);
+                        fprintf(stderr,
+                                "Bin Center\tBin Actual\tHist Mean\tMean Error\tHist "
+                                "Sigma\t\tEff[%%>thr]\n");
+                        for (int j = 0; j < numBins; j++) {
+                            fprintf(stderr, "%lf\t%lf\t%lf\t%lf\t%lf\t\t%lf\n", band[j][0],
+                                    band[j][1], band[j][2], band[j][4], band[j][3],
+                                    band[j][5] * 100.);
+                            if (band[j][0] <= 0.0 || band[j][1] <= 0.0 || band[j][2] <= 0.0 ||
+                                band[j][3] <= 0.0 || band[j][4] <= 0.0 || band[j][5] <= 0.0 ||
+                                std::isnan(band[j][0]) || std::isnan(band[j][1]) ||
+                                std::isnan(band[j][2]) || std::isnan(band[j][3]) ||
+                                std::isnan(band[j][4]) || std::isnan(band[j][5])) {
+                                if (eMax != -999.) {
+                                    if (((g1 * yieldsMax.PhotonYield) < maxS1 ||
+                                         (g2 * yieldsMax.ElectronYield) < maxS2) &&
+                                        j != 0)
+                                        cerr << "WARNING: Insufficient number of high-energy events to "
+                                        "populate highest bins is likely.\n";
+                                    else
+                                        cerr << "WARNING: Insufficient number of low-energy events to "
+                                        "populate lowest bins is likely. Increase minS1 and/or "
+                                        "minS2.\n";
+                                }
+                                eMax = -999.;
+                            }
+                        }
+                    } else {
+                        GetBand(signal1, signal2, true);
+                        GetEnergyRes(signalE);
+                        if (type_num == NR) {
+                            fprintf(stderr,
+                                    "S1 Mean\t\tS1 Res [%%]\tS2 Mean\t\tS2 Res [%%]\tEc "
+                                    "[keVnr]\tEc Res[%%]\tEff[%%>thr]\tEc [keVee]\n");
+                            keVee /= numEvts;
+                        } else
+                            fprintf(stderr,
+                                    "S1 Mean\t\tS1 Res [%%]\tS2 Mean\t\tS2 Res [%%]\tEc Mean\t\tEc "
+                                    "Res[%%]\tEff[%%>thr]\n");  // the C here refers to the combined
+                        // (S1+S2) energy scale
+                        for (int j = 0; j < numBins; j++) {
+                            fprintf(stderr, "%lf\t%lf\t%lf\t%lf\t%lf\t%lf\t%lf\t", band[j][0],
+                                    band[j][1] / band[j][0] * 100., band[j][2],
+                                    band[j][3] / band[j][2] * 100., energies[0],
+                                    energies[1] / energies[0] * 100., energies[2] * 100.);
+                            if (type_num == NR)
+                                fprintf(stderr, "%lf\n", keVee / energies[2]);
+                            else
+                                fprintf(stderr, "\n");
+                            if ((band[j][0] <= 0.0 || band[j][1] <= 0.0 || band[j][2] <= 0.0 ||
+                                 band[j][3] <= 0.0 || std::isnan(band[j][0]) ||
+                                 std::isnan(band[j][1]) || std::isnan(band[j][2]) ||
+                                 std::isnan(band[j][3])) &&
+                                field >= FIELD_MIN) {
+                                if (numEvts > 1)
+                                    cerr << "CAUTION: YOUR S1 and/or S2 MIN and/or MAX may be set to "
+                                    "be too restrictive, please check.\n";
+                                else
+                                    cerr << "CAUTION: Poor stats. You must have at least 2 events to "
+                                    "calculate S1 and S2 and E resolutions.\n";
+                            } else if ((energies[0] == eMin || energies[0] == eMax ||
+                                        energies[1] <= 0.0) &&
+                                       field >= FIELD_MIN)
+                                cerr << "If your energy resolution is 0% then you probably still "
+                                "have MC truth energy on."
+                                << endl;
+                            else
+                                ;
+                        }
+                    }
+                }
 }
-=======
-
-
->>>>>>> c22bc799
+                
 
 vector<vector<double>> GetBand(vector<double> S1s, vector<double> S2s,
                                bool resol) {
@@ -833,7 +842,7 @@
   }
 
   return signals;
-}
+ }
 
 void GetEnergyRes(vector<double> Es) {
   int i, numPts = Es.size();
@@ -857,802 +866,4 @@
 
   energies[2] = numerator / double(numPts);
   return;
-}
-
-void testNEST(VDetector * detector, unsigned long int numEvts, string type, double eMin, double eMax,
-		double inField, std::vector<double> pos, double fPos, int seed, bool no_seed){
-	  // Instantiate your own VDetector class here, then load into NEST class
-	  // constructor
-	  //DetectorExample_XENON10* detector = new DetectorExample_XENON10();
-
-	  // Custom parameter modification functions
-	  // detector->ExampleFunction();
-
-	  // Construct NEST class using detector object
-	  NESTcalc n(detector);
-
-	  if (detector->get_TopDrift() <= 0. || detector->get_anode() <= 0. ||
-	      detector->get_gate() <= 0.) {
-	    cerr << "ERROR, unphysical value(s) of position within the detector "
-	            "geometry.";  // negative or 0 for cathode position is OK (e.g., LZ)
-	    return;
-	  }
-
-	  vector<double> signal1, signal2, signalE, vTable,
-	      NuisParam = {1., 1.};  // scaling factors, for now just for NR Ly & Qy.
-	                             // But must initialize!
-	  string position, delimiter, token;
-	  size_t loc;
-	  int index;
-	  double g2, pos_x, pos_y, pos_z, r, phi, driftTime, field, vD,
-	      vD_middle = 0., atomNum = 0, massNum = 0, keVee = 0.0;
-	  YieldResult yieldsMax;
-
-//	  if (argc < 7) {
-//	    cout << "This program takes 6 (or 7) inputs, with Z position in mm from "
-//	            "bottom of detector:"
-//	         << endl;
-//	    cout << "\t./testNEST numEvts type_interaction E_min[keV] E_max[keV] "
-//	            "field_drift[V/cm] x,y,z-position[mm] {optional:seed}"
-//	         << endl
-//	         << endl;
-//	    cout << "For 8B, numEvts is kg-days of exposure with everything else same. "
-//	            "For WIMPs:"
-//	         << endl;
-//	    cout << "\t./testNEST exposure[kg-days] {WIMP} m[GeV] x-sect[cm^2] "
-//	            "field_drift[V/cm] x,y,z-position[mm] {optional:seed}"
-//	         << endl
-//	         << endl;
-//	    cout << "For cosmic-ray muons or other similar particles with elongated "
-//	            "track lengths:"
-//	         << endl;
-//	    cout << "\t./testNEST numEvts {MIP} LET[MeV*cm^2/gram] "
-//	            "x,y-position[mm](Initial) field_drift[V/cm] "
-//	            "x,y,z-position[mm](Final) {optional:seed}"
-//	         << endl
-//	         << endl;
-//	    return 0;
-//	  }
-
-	  //unsigned long int numEvts = atoi(argv[1]);
-	  //string type = argv[2];
-	  //double eMin = atof(argv[3]);
-	  if (eMin == -1.) eMin = 0.;
-	  //double eMax = atof(argv[4]);
-	  if (eMax == -1. && eMin == 0.)
-	    eMax = 1e2;  // the default energy max is 100 keV
-	  if (eMax == 0.) {
-	    cerr << "ERROR: The maximum energy cannot be 0 keV!" << endl;
-	    return;
-	  }
-	  //double inField = atof(argv[5]);
-	  position = std::to_string(fPos);
-	  //double fPos = atof(argv[6]);
-
-	  //if (argc == 8) {
-	  //  if (atoi(argv[7]) == -1)
-	  //    RandomGen::rndm()->SetSeed(time(NULL));
-	  //  else
-	  //    RandomGen::rndm()->SetSeed(atoi(argv[7]));
-	  //}
-	  if (no_seed != true){
-		  if (seed == -1){
-			  RandomGen::rndm()->SetSeed(time(NULL));
-		  }
-		  else{
-			  RandomGen::rndm()->SetSeed(seed);
-		  }
-	  }
-
-	  INTERACTION_TYPE type_num;
-	  TestSpectra spec;
-	  if (type == "NR" || type == "neutron" || type == "-1")
-	    type_num = NR;  //-1: default particle type is also NR
-	  else if (type == "WIMP") {
-	    if (eMin < 0.44) {
-	      cerr << "WIMP mass too low, you're crazy!" << endl;
-	      return;
-	    }
-	    type_num = WIMP;
-	    spec.wimp_spectrum_prep = spec.WIMP_prep_spectrum(eMin, E_step);
-	    numEvts =
-	        RandomGen::rndm()->poisson_draw(spec.wimp_spectrum_prep.integral * 1.0 *
-	                                        numEvts * eMax / 1e-36);
-	  } else if (type == "B8" || type == "Boron8" || type == "8Boron" ||
-	             type == "8B" || type == "Boron-8") {
-	    type_num = B8;
-	    numEvts = RandomGen::rndm()->poisson_draw(0.0026 * numEvts);
-	  } else if (type == "DD" || type == "D-D")
-	    type_num = DD;
-	  else if (type == "AmBe")
-	    type_num = AmBe;
-	  else if (type == "Cf" || type == "Cf252" || type == "252Cf" ||
-	           type == "Cf-252")
-	    type_num = Cf;
-	  else if (type == "ion" || type == "nucleus" || type == "alpha") {
-	    type_num = ion;
-	    if (type == "alpha") {
-	      atomNum = 2;
-	      massNum = 4;
-	    } else {
-	      cerr << "Atomic Number: ";
-	      cin >> atomNum;
-	      cerr << "Mass Number: ";
-	      cin >> massNum;
-	    }
-	    if (atomNum == ATOM_NUM) type_num = NR;
-	  } else if (type == "gamma" || type == "gammaRay" || type == "x-ray" ||
-	             type == "xray" || type == "xRay" || type == "X-ray" ||
-	             type == "Xray" || type == "XRay")
-	    type_num = gammaRay;  // includes photo-absorption and electron capture
-	  else if (type == "Kr83m" || type == "83mKr" || type == "Kr83")
-	    type_num = Kr83m;
-	  else if (type == "CH3T" || type == "tritium")
-	    type_num = CH3T;
-	  else if (type == "C14" || type == "Carbon14" || type == "14C")
-	    type_num = C14;
-	  else if (type == "beta" || type == "ER" || type == "Compton" ||
-	           type == "compton" || type == "electron" || type == "e-" ||
-	           type == "muon" || type == "MIP" || type == "LIP" || type == "mu" ||
-	           type == "mu-")
-	    type_num = beta;  // default electron recoil model
-	  else {
-	    cerr << "UNRECOGNIZED PARTICLE TYPE!! VALID OPTIONS ARE:" << endl;
-	    cerr << "NR or neutron," << endl;
-	    cerr << "WIMP," << endl;
-	    cerr << "B8 or Boron8 or 8Boron or 8B or Boron-8," << endl;
-	    cerr << "DD or D-D," << endl;
-	    cerr << "AmBe," << endl;
-	    cerr << "Cf or Cf252 or 252Cf or Cf-252," << endl;
-	    cerr << "ion or nucleus," << endl;
-	    cerr << "alpha," << endl;
-	    cerr << "gamma or gammaRay," << endl;
-	    cerr << "x-ray or xray or xRay or X-ray or Xray or XRay," << endl;
-	    cerr << "Kr83m or 83mKr or Kr83," << endl;
-	    cerr << "CH3T or tritium," << endl;
-	    cerr << "Carbon14 or 14C or C14," << endl;
-	    cerr << "beta or ER or Compton or compton or electron or e-, and" << endl;
-	    cerr << "muon or MIP or LIP or mu or mu-" << endl;
-	    return;
-	  }
-
-	  if (type_num == Kr83m) {
-	    if (eMin == 9.4 && eMax == 9.4) {
-	    } else if (eMin == 32.1 && eMax == 32.1) {
-	    } else {
-	      cerr << "ERROR: For Kr83m, put both energies as 9.4 or both as 32.1 keV "
-	              "please."
-	           << endl;
-	      return;
-	    }
-	  }
-
-	  if ((eMin < 10. || eMax < 10.) && type_num == gammaRay) {
-	    cerr << "WARNING: Typically beta model works better for ER BG at low "
-	            "energies as in a WS."
-	         << endl;
-	    cerr << "ER data is often best matched by a weighted average of the beta & "
-	            "gamma models."
-	         << endl;
-	  }
-
-	  double rho = n.SetDensity(detector->get_T_Kelvin(), detector->get_p_bar());
-	  if (rho <= 0. || detector->get_T_Kelvin() <= 0. ||
-	      detector->get_p_bar() <= 0.) {
-	    cerr << "ERR: Unphysical thermodynamic property!";
-	    return;
-	  }
-	  if (rho < 1.75) detector->set_inGas(true);
-	  double Wq_eV =
-	      1.9896 +
-	      (20.8 - 1.9896) /
-	          (1. + pow(rho / 4.0434,
-	                    1.4407));  // out-of-sync danger: copied from NEST.cpp
-
-	  // Calculate and print g1, g2 parameters (once per detector)
-	  vector<double> g2_params = n.CalculateG2(verbosity);
-	  g2 = fabs(g2_params[3]);
-	  double g1 = detector->get_g1();
-
-	  double centralZ =
-	      (detector->get_gate() - 100. + detector->get_cathode() + 1.5) /
-	      2.;  // fid vol def usually shave more off the top, because of gas
-	           // interactions (100->10cm)
-	  double centralField = detector->FitEF(0.0, 0.0, centralZ);
-
-	  if (type_num == WIMP) {
-	    yieldsMax = n.GetYields(NR, 25.0, rho, centralField, double(massNum),
-	                            double(atomNum), NuisParam);
-	  } else if (type_num == B8) {
-	    yieldsMax = n.GetYields(NR, 4.00, rho, centralField, double(massNum),
-	                            double(atomNum), NuisParam);
-	  } else {
-	    double energyMaximum;
-	    if (eMax < 0.)
-	      energyMaximum = 1. / fabs(eMax);
-	    else
-	      energyMaximum = eMax;
-	    if (type_num == Kr83m)
-	      yieldsMax = n.GetYields(beta, energyMaximum, rho, centralField,
-	                              double(massNum), double(atomNum),
-	                              NuisParam);  // the reason for this: don't do the
-	                                           // special Kr stuff when just
-	                                           // checking max
-	    else
-	      yieldsMax = n.GetYields(type_num, energyMaximum, rho, centralField,
-	                              double(massNum), double(atomNum), NuisParam);
-	  }
-	  if ((g1 * yieldsMax.PhotonYield) > (2. * maxS1) && eMin != eMax)
-	    cerr
-	        << "\nWARNING: Your energy maximum may be too high given your maxS1.\n";
-
-	  double keV = -999.;
-	  for (unsigned long int j = 0; j < numEvts; j++) {
-	    if (eMin == eMax && eMin >= 0. && eMax > 0.) {
-	      keV = eMin;
-	    } else {
-	      switch (type_num) {
-	        case CH3T:
-	          keV = spec.CH3T_spectrum(eMin, eMax);
-	          break;
-	        case C14:
-	          keV = spec.C14_spectrum(eMin, eMax);
-	          break;
-	        case B8:  // normalize this to ~3500 / 10-ton / year, for E-threshold of
-	                  // 0.5 keVnr, OR 180 evts/t/yr/keV at 1 keV
-	          keV = spec.B8_spectrum(eMin, eMax);
-	          break;
-	        case AmBe:  // for ZEPLIN-III FSR from HA (Pal '98)
-	          keV = spec.AmBe_spectrum(eMin, eMax);
-	          break;
-	        case Cf:
-	          keV = spec.Cf_spectrum(eMin, eMax);
-	          break;
-	        case DD:
-	          keV = spec.DD_spectrum(eMin, eMax);
-	          break;
-	        case WIMP: {
-	          keV = spec.WIMP_spectrum(spec.wimp_spectrum_prep, eMax);
-	        } break;
-	        default:
-	          if (eMin < 0.) return;
-	          if (eMax > 0.)
-	            keV = eMin + (eMax - eMin) * RandomGen::rndm()->rand_uniform();
-	          else {  // negative eMax signals to NEST that you want to use an
-	                  // exponential energy spectrum profile
-	            if (eMin == 0.) return;
-	            keV = 1e100;  // eMin will be used in place of eMax as the maximum
-	                          // energy in exponential scenario
-	            while (keV > eMin)
-	              keV = eMax * log(RandomGen::rndm()->rand_uniform());
-	          }
-	          break;
-	      }
-	    }
-
-	    if (type_num != WIMP && type_num != B8 && eMax > 0.) {
-	      if (keV > eMax) keV = eMax;
-	      if (keV < eMin) keV = eMin;
-	    }
-
-	  Z_NEW:
-	    if (fPos == -1.) {  // -1 means default, random location mode
-	      pos_z = 0. +
-	              (detector->get_TopDrift() - 0.) *
-	                  RandomGen::rndm()->rand_uniform();  // initial guess
-	      r = detector->get_radius() * sqrt(RandomGen::rndm()->rand_uniform());
-	      phi = 2. * M_PI * RandomGen::rndm()->rand_uniform();
-	      pos_x = r * cos(phi);
-	      pos_y = r * sin(phi);
-	    } else {
-	      pos_x = pos[0];
-	      pos_y = pos[1];
-	      pos_z = pos[2];
-	      //delimiter = ",";
-	      //loc = 0;
-	      //int i = 0;
-	      //while ((loc = position.find(delimiter)) != string::npos) {
-	      //  token = position.substr(0, loc);
-	      //  if (i == 0)
-	      //    pos_x = stof(token);
-	      //  else
-	      //    pos_y = stof(token);
-	      //  position.erase(0, loc + delimiter.length());
-	      // i++;
-	      //}
-	      //pos_z = stof(position);
-	      if (pos_z == -1.)
-	        pos_z =
-	            0. +
-	            (detector->get_TopDrift() - 0.) * RandomGen::rndm()->rand_uniform();
-	      if (pos[0] == -999 && pos[1] == -999) {
-	        r = detector->get_radius() * sqrt(RandomGen::rndm()->rand_uniform());
-	        phi = 2. * M_PI * RandomGen::rndm()->rand_uniform();
-	        pos_x = r * cos(phi);
-	        pos_y = r * sin(phi);
-	      }
-	      // if ( j == 0 ) { origX = pos_x; origY = pos_y; }
-	    }
-
-	    if (inField == -1.) {  // -1 means use poly position dependence
-	      field = detector->FitEF(pos_x, pos_y, pos_z);
-	    } else
-	      field = inField;  // no fringing
-
-	    if (field < 0. || detector->get_E_gas() < 0.) {
-	      cerr << "\nERROR: Neg field is not permitted. We don't simulate field "
-	              "dir (yet). Put in magnitude.\n";
-	      return;
-	    }
-	    if (field == 0. || std::isnan(field))
-	      cerr << "\nWARNING: A LITERAL ZERO (or undefined) FIELD MAY YIELD WEIRD "
-	              "RESULTS. USE A SMALL VALUE INSTEAD.\n";
-	    if (field > 12e3 || detector->get_E_gas() > 17e3)
-	      cerr << "\nWARNING: Your field is >12,000 V/cm. No data out here. Are "
-	              "you sure about this?\n";
-
-	    if (j == 0 && vD_middle == 0.) {
-	      if (inField == -1.) {
-	        // build a vD table for non-uniform field, but if field varies in XY not
-	        // just Z you need to do more coding
-	        vTable = n.SetDriftVelocity_NonUniform(rho, z_step, pos_x, pos_y);
-	        vD_middle = vTable[int(floor(centralZ / z_step + 0.5))];
-	        // for ( int jj = 0; jj < vTable.size(); jj++ ) //DEBUG
-	        // cerr << double(jj)*z_step << "\t" << vTable[jj] << endl;
-	      } else {
-	        vD_middle = n.SetDriftVelocity(detector->get_T_Kelvin(), rho, inField);
-	        vD = n.SetDriftVelocity(detector->get_T_Kelvin(), rho, field);
-	      }
-	      if (verbosity) {
-	        cout << "Density = " << rho << " g/mL"
-	             << "\t";
-	        cout << "central vDrift = " << vD_middle << " mm/us\n";
-	        cout << "\t\t\t\t\t\t\t\tW = " << Wq_eV
-	             << " eV\tNegative numbers are flagging things below threshold!   "
-	                "phe=(1+P_dphe)*phd & phd=phe/(1+P_dphe)\n";
-
-	        if (type_num == Kr83m && eMin == 9.4 && eMax == 9.4)
-	          fprintf(stdout,
-	                  "t [ns]\t\tE [keV]\t\tfield [V/cm]\ttDrift [us]\tX,Y,Z "
-	                  "[mm]\tNph\tNe-\tS1 [PE or phe]\tS1_3Dcor "
-	                  "[phd]\tspikeC(NON-INT)\tNe-Extr\tS2_rawArea [PE]\tS2_3Dcorr "
-	                  "[phd]\n");
-	        else
-	          fprintf(stdout,
-	                  "E [keV]\t\tfield [V/cm]\ttDrift [us]\tX,Y,Z "
-	                  "[mm]\tNph\tNe-\tS1 [PE or phe]\tS1_3Dcor "
-	                  "[phd]\tspikeC(NON-INT)\tNe-Extr\tS2_rawArea [PE]\tS2_3Dcorr "
-	                  "[phd]\n");
-	      }
-	    }
-	    if (inField == -1.) {
-	      index = int(floor(pos_z / z_step + 0.5));
-	      vD = vTable[index];
-	    }
-	    driftTime =
-	        (detector->get_TopDrift() - pos_z) / vD;  // (mm - mm) / (mm / us) = us
-	    if (inField != -1. &&
-	        detector->get_dt_min() > (detector->get_TopDrift() - 0.) / vD &&
-	        field >= FIELD_MIN) {
-	      cerr << "ERROR: dt_min is too restrictive (too large)" << endl;
-	      return;
-	    }
-	    if ((driftTime > detector->get_dt_max() ||
-	         driftTime < detector->get_dt_min()) &&
-	        (fPos == -1. || stof(position) == -1.) && field >= FIELD_MIN)
-	      goto Z_NEW;
-	    if (detector->get_dt_max() > (detector->get_TopDrift() - 0.) / vD && !j &&
-	        field >= FIELD_MIN) {
-	      cerr << "WARNING: dt_max is greater than max possible" << endl;
-	    }
-
-	    // The following should never happen: this is simply a just-in-case
-	    // code-block dealing with user error
-	    if (pos_z <= 0.) {
-	      cerr << "ERROR: unphysically low Z coordinate (vertical axis of "
-	              "detector) of "
-	           << pos_z << " mm" << endl;
-	      return;
-	    }
-	    if ((pos_z > (detector->get_TopDrift() + z_step) || driftTime < 0.0) &&
-	        field >= FIELD_MIN) {
-	      cerr << "ERROR: unphysically big Z coordinate (vertical axis of "
-	              "detector) of "
-	           << pos_z << " mm" << endl;
-	      return;
-	    }
-
-	    YieldResult yields;
-	    QuantaResult quanta;
-	    if (type == "muon" || type == "MIP" || type == "LIP" || type == "mu" ||
-	        type == "mu-") {
-	      double xi = -999., yi = -999.;
-	      if (eMax == -1.) {
-	        r = detector->get_radius() * sqrt(RandomGen::rndm()->rand_uniform());
-	        phi = 2. * M_PI * RandomGen::rndm()->rand_uniform();
-	        xi = r * cos(phi);
-	        yi = r * sin(phi);
-	      } else {
-	        position = eMax;
-	        delimiter = ",";
-	        loc = 0;
-	        int ii = 0;
-	        while ((loc = position.find(delimiter)) != string::npos) {
-	          token = position.substr(0, loc);
-	          if (ii == 0)
-	            xi = stof(token);
-	          else
-	            yi = stof(token);
-	          position.erase(0, loc + delimiter.length());
-	          ii++;
-	        }
-	        yi = stof(position);
-	      }
-	      double dEOdx = eMin, eStep = dEOdx * rho * z_step * 1e2, refEnergy = 1e6;
-	      keV = 0.;
-	      int Nph = 0, Ne = 0;
-	      double xx = xi, yy = yi, zz = detector->get_TopDrift();
-	      double xf = pos_x;
-	      double yf = pos_y;
-	      double distance = sqrt(pow(xf - xi, 2.) + pow(yf - yi, 2.) +
-	                             pow(detector->get_TopDrift(), 2.));
-	      double norm[3];
-	      norm[0] = (xf - xi) / distance;
-	      norm[1] = (yf - yi) / distance;
-	      norm[2] = -detector->get_TopDrift() /
-	                distance;  // have not yet tested muons which leave before
-	                           // hitting Z=0, would have to modify code here
-	      while (zz > 0. &&
-	             sqrt(pow(xx, 2.) + pow(yy, 2.)) <
-	                 detector->get_radmax()) {  // stop making S1 and S2 if particle
-	                                            // exits Xe vol
-	        yields = n.GetYields(beta, refEnergy, rho, detector->FitEF(xx, yy, zz),
-	                             double(massNum), double(atomNum), NuisParam);
-	        quanta = n.GetQuanta(yields, rho);
-	        Nph += quanta.photons * (eStep / refEnergy);
-	        index = int(floor(zz / z_step + 0.5));
-	        if (index >= vTable.size()) index = vTable.size() - 1;
-	        vD = vTable[index];
-	        driftTime = (detector->get_TopDrift() - zz) / vD;
-	        if (pos_z >= detector->get_cathode())
-	          Ne += quanta.electrons * (eStep / refEnergy) *
-	                exp(-driftTime / detector->get_eLife_us());
-	        keV += eStep;
-	        xx += norm[0] * z_step;
-	        yy += norm[1] * z_step;
-	        zz += norm[2] * z_step;  // cout << xx << " " << yy << " " << zz <<
-	                                 // endl;
-	      }
-	      quanta.photons = Nph;
-	      quanta.electrons = Ne;
-	      driftTime = 0.00;
-	      vD = vD_middle;  // approximate things not already done right in loop as
-	                       // middle of detector since muon traverses whole length
-	      pos_x = .5 * (xi + xf);
-	      pos_y = .5 * (yi + yf);
-	      field = detector->FitEF(pos_x, pos_y, centralZ);
-	    } else {
-	      if (keV > .001 * Wq_eV) {
-	        yields = n.GetYields(type_num, keV, rho, field, double(massNum),
-	                             double(atomNum), NuisParam);
-	        quanta = n.GetQuanta(yields, rho);
-	      } else {
-	        yields.PhotonYield = 0.;
-	        yields.ElectronYield = 0.;
-	        yields.ExcitonRatio = 0.;
-	        yields.Lindhard = 0.;
-	        yields.ElectricField = 0.;
-	        yields.DeltaT_Scint = 0.;
-	        quanta.photons = 0;
-	        quanta.electrons = 0;
-	        quanta.ions = 0;
-	        quanta.excitons = 0;
-	      }
-	    }
-
-	    // If we want the smeared positions (non-MC truth), then implement
-	    // resolution function
-	    double truthPos[3] = {pos_x, pos_y, pos_z};
-	    double smearPos[3] = {pos_x, pos_y, pos_z};
-	    double Nphd_S2 =
-	        g2 * quanta.electrons * exp(-driftTime / detector->get_eLife_us());
-	    if (!MCtruthPos && Nphd_S2 > PHE_MIN) {
-	      vector<double> xySmeared(2);
-	      xySmeared = n.xyResolution(pos_x, pos_y, Nphd_S2);
-	      smearPos[0] = xySmeared[0];
-	      smearPos[1] = xySmeared[1];
-	    }
-
-	    vector<long int> wf_time;
-	    vector<double> wf_amp;
-	    vector<double> scint =
-	        n.GetS1(quanta, truthPos, smearPos, vD, vD_middle, type_num, j, field,
-	                keV, useTiming, verbosity, wf_time, wf_amp);
-	    if (usePD == 0 && fabs(scint[3]) > minS1 && scint[3] < maxS1)
-	      signal1.push_back(scint[3]);
-	    else if (usePD == 1 && fabs(scint[5]) > minS1 && scint[5] < maxS1)
-	      signal1.push_back(scint[5]);
-	    else if (usePD >= 2 && fabs(scint[7]) > minS1 && scint[7] < maxS1)
-	      signal1.push_back(scint[7]);
-	    else
-	      signal1.push_back(-999.);
-
-	    if (truthPos[2] < detector->get_cathode()) quanta.electrons = 0;
-	    vector<double> scint2 =
-	        n.GetS2(quanta.electrons, truthPos, smearPos, driftTime, vD, j, field,
-	                useTiming, verbosity, wf_time, wf_amp, g2_params);
-	    if (usePD == 0 && fabs(scint2[5]) > minS2 && scint2[5] < maxS2)
-	      signal2.push_back(scint2[5]);
-	    else if (usePD >= 1 && fabs(scint2[7]) > minS2 && scint2[7] < maxS2)
-	      signal2.push_back(scint2[7]);  // no spike option for S2
-	    else
-	      signal2.push_back(-999.);
-
-	    if (!MCtruthE) {
-	      double Nph, Ne;
-	      if (usePD == 0)
-	        Nph = fabs(scint[3]) / (g1 * (1. + detector->get_P_dphe()));
-	      else if (usePD == 1)
-	        Nph = fabs(scint[5]) / g1;
-	      else
-	        Nph = fabs(scint[7]) / g1;
-	      if (usePD == 0)
-	        Ne = fabs(scint2[5]) / (g2 * (1. + detector->get_P_dphe()));
-	      else
-	        Ne = fabs(scint2[7]) / g2;
-	      if (signal1.back() <= 0.) Nph = 0.;
-	      if (signal2.back() <= 0.) Ne = 0.;
-	      if (yields.Lindhard > DBL_MIN && Nph > 0. && Ne > 0.) {
-	        keV = (Nph + Ne) * Wq_eV * 1e-3 / yields.Lindhard;
-	        keVee += (Nph + Ne) * Wq_eV * 1e-3;  // as alternative, use W_DEFAULT in
-	                                             // both places, but won't account
-	                                             // for density dependence
-	      } else
-	        keV = 0.;
-	    }
-	    if ((signal1.back() <= 0. || signal2.back() <= 0.) && field >= FIELD_MIN)
-	      signalE.push_back(0.);
-	    else
-	      signalE.push_back(keV);
-
-	    // Possible outputs from "scint" vector
-	    // scint[0] = nHits; // MC-true integer hits in same OR different PMTs, NO
-	    // double phe effect
-	    // scint[1] = Nphe; // MC-true integer hits WITH double phe effect (Nphe >
-	    // nHits)
-	    // scint[2] = pulseArea; // floating real# smeared DAQ pulse areas in phe,
-	    // NO XYZ correction
-	    // scint[3] = pulseAreaC; // smeared DAQ pulse areas in phe, WITH XYZ
-	    // correction
-	    // scint[4] = Nphd; // same as pulse area, adjusted/corrected *downward* for
-	    // 2-PE effect (LUX phd units)
-	    // scint[5] = NphdC; // same as Nphd, but XYZ-corrected
-	    // scint[6] = spike; // floating real# spike count, NO XYZ correction
-	    // scint[7] = spikeC; // floating real# spike count, WITH XYZ correction
-	    // scint[8] = fdetector->get_g1(); // g1 (light collection efficiency in
-	    // liquid)
-
-	    // Possible outputs from "scint2" vector
-	    // scint2[0] = Nee; // integer number of electrons unabsorbed in liquid then
-	    // getting extracted
-	    // scint2[1] = Nph; // raw number of photons produced in the gas gap
-	    // scint2[2] = nHits; // MC-true integer hits in same OR different PMTs, NO
-	    // double phe effect
-	    // scint2[3] = Nphe; // MC-true integer hits WITH double phe effect (Nphe >
-	    // nHits). S2 has more steps than S1 (e's 1st)
-	    //
-	    // If S2 threshold is set to positive (normal mode)
-	    // scint2[4] = pulseArea; // floating real# smeared DAQ pulse areas in phe,
-	    // NO XYZ correction
-	    // scint2[5] = pulseAreaC; // smeared DAQ pulse areas in phe, WITH XYZ
-	    // correction
-	    // scint2[6] = Nphd; // same as pulse area, adjusted/corrected *downward*
-	    // for 2-PE effect (LUX phd units)
-	    // scint2[7] = NphdC; // same as Nphd, but XYZ-corrected
-	    //
-	    // If S2 threshold is set to negative (switches from S2 -> S2 bottom, NOT
-	    // literally negative)
-	    // scint2[4] = S2b; // floating real# smeared pulse areas in phe ONLY
-	    // including bottom PMTs, NO XYZ correction
-	    // scint2[5] = S2bc; // floating real# smeared pulse areas in phe ONLY
-	    // including bottom PMTs, WITH XYZ correction
-	    // scint2[6] = S2b / (1.+fdetector->get_P_dphe()); // same as S2b, but
-	    // adjusted for 2-PE effect (LUX phd units)
-	    // scint2[7] = S2bc / (1.+fdetector->get_P_dphe()); // same as S2bc, but
-	    // adjusted for 2-PE effect (LUX phd units)
-	    // scint2[8] = g2; // g2 = ExtEff * SE, light collection efficiency of EL in
-	    // gas gap (from CalculateG2)
-
-	    if (1) {  // fabs(scint[7]) > PHE_MIN && fabs(scint2[7]) > PHE_MIN ) { //if
-	              // you want to skip specific sub-threshold events, comment in this
-	              // if statement (save screen/disk space)
-	      // other suggestions: minS1, minS2 (or s2_thr) for tighter cuts depending
-	      // on analysis.hh settings (think of as analysis v. trigger thresholds)
-	      // and using max's too, pinching both ends
-	      if (type_num == Kr83m && eMin == 9.4 && eMax == 9.4)
-	        printf("%.6f\t", yields.DeltaT_Scint);
-	      printf("%.6f\t%.6f\t%.6f\t%.0f, %.0f, %.0f\t%d\t%d\t", keV, field,
-	             driftTime, smearPos[0], smearPos[1], smearPos[2], quanta.photons,
-	             quanta.electrons);  // comment this out when below line in
-	      // printf("%.6f\t%.6f\t%.6f\t%.0f, %.0f,
-	      // %.0f\t%lf\t%lf\t",keV,field,driftTime,smearPos[0],smearPos[1],smearPos[2],yields.PhotonYield,yields.ElectronYield);
-	      // //for when you want means
-	      if (truthPos[2] < detector->get_cathode() && verbosity) printf("g-X ");
-	      if (keV > 1000. || scint[5] > maxS1 || scint2[7] > maxS2 ||
-	          // switch to exponential notation to make output more readable, if
-	          // energy is too high (>1 MeV)
-	          type == "muon" || type == "MIP" || type == "LIP" || type == "mu" ||
-	          type == "mu-") {
-	        printf("%e\t%e\t%e\t", scint[2], scint[5], scint[7]);
-	        printf("%li\t%e\t%e\n", (long)scint2[0], scint2[4], scint2[7]);
-	      } else {
-	        printf("%.6f\t%.6f\t%.6f\t", scint[2], scint[5],
-	               scint[7]);  // see GetS1 inside of NEST.cpp for full explanation
-	                           // of all 8 scint return vector elements. Sample 3
-	                           // most common
-	        printf("%i\t%.6f\t%.6f\n", (int)scint2[0], scint2[4],
-	               scint2[7]);  // see GetS2 inside of NEST.cpp for full explanation
-	                            // of all 8 scint2 vector elements. Change as you
-	                            // desire
-	      }
-	    }  // always execute statement, if(1) above, because if is just place-holder
-	       // in case you want to drop all sub-threshold data
-	  }
-
-	  if (verbosity) {
-	    if (eMin != eMax) {
-	      if (useS2 == 2)
-	        GetBand(signal2, signal1, false);
-	      else
-	        GetBand(signal1, signal2, false);
-	      fprintf(stderr,
-	              "Bin Center\tBin Actual\tHist Mean\tMean Error\tHist "
-	              "Sigma\t\tEff[%%>thr]\n");
-	      for (int j = 0; j < numBins; j++) {
-	        fprintf(stderr, "%lf\t%lf\t%lf\t%lf\t%lf\t\t%lf\n", band[j][0],
-	                band[j][1], band[j][2], band[j][4], band[j][3],
-	                band[j][5] * 100.);
-	        if (band[j][0] <= 0.0 || band[j][1] <= 0.0 || band[j][2] <= 0.0 ||
-	            band[j][3] <= 0.0 || band[j][4] <= 0.0 || band[j][5] <= 0.0 ||
-	            std::isnan(band[j][0]) || std::isnan(band[j][1]) ||
-	            std::isnan(band[j][2]) || std::isnan(band[j][3]) ||
-	            std::isnan(band[j][4]) || std::isnan(band[j][5])) {
-	          if (eMax != -999.) {
-	            if (((g1 * yieldsMax.PhotonYield) < maxS1 ||
-	                 (g2 * yieldsMax.ElectronYield) < maxS2) &&
-	                j != 0)
-	              cerr << "WARNING: Insufficient number of high-energy events to "
-	                      "populate highest bins is likely.\n";
-	            else
-	              cerr << "WARNING: Insufficient number of low-energy events to "
-	                      "populate lowest bins is likely. Increase minS1 and/or "
-	                      "minS2.\n";
-	          }
-	          eMax = -999.;
-	        }
-	      }
-	    } else {
-	      GetBand(signal1, signal2, true);
-	      GetEnergyRes(signalE);
-	      if (type_num == NR) {
-	        fprintf(stderr,
-	                "S1 Mean\t\tS1 Res [%%]\tS2 Mean\t\tS2 Res [%%]\tEc "
-	                "[keVnr]\tEc Res[%%]\tEff[%%>thr]\tEc [keVee]\n");
-	        keVee /= numEvts;
-	      } else
-	        fprintf(stderr,
-	                "S1 Mean\t\tS1 Res [%%]\tS2 Mean\t\tS2 Res [%%]\tEc Mean\t\tEc "
-	                "Res[%%]\tEff[%%>thr]\n");  // the C here refers to the combined
-	                                            // (S1+S2) energy scale
-	      for (int j = 0; j < numBins; j++) {
-	        fprintf(stderr, "%lf\t%lf\t%lf\t%lf\t%lf\t%lf\t%lf\t", band[j][0],
-	                band[j][1] / band[j][0] * 100., band[j][2],
-	                band[j][3] / band[j][2] * 100., energies[0],
-	                energies[1] / energies[0] * 100., energies[2] * 100.);
-	        if (type_num == NR)
-	          fprintf(stderr, "%lf\n", keVee / energies[2]);
-	        else
-	          fprintf(stderr, "\n");
-	        if ((band[j][0] <= 0.0 || band[j][1] <= 0.0 || band[j][2] <= 0.0 ||
-	             band[j][3] <= 0.0 || std::isnan(band[j][0]) ||
-	             std::isnan(band[j][1]) || std::isnan(band[j][2]) ||
-	             std::isnan(band[j][3])) &&
-	            field >= FIELD_MIN) {
-	          if (numEvts > 1)
-	            cerr << "CAUTION: YOUR S1 and/or S2 MIN and/or MAX may be set to "
-	                    "be too restrictive, please check.\n";
-	          else
-	            cerr << "CAUTION: Poor stats. You must have at least 2 events to "
-	                    "calculate S1 and S2 and E resolutions.\n";
-	        } else if ((energies[0] == eMin || energies[0] == eMax ||
-	                    energies[1] <= 0.0) &&
-	                   field >= FIELD_MIN)
-	          cerr << "If your energy resolution is 0% then you probably still "
-	                  "have MC truth energy on."
-	               << endl;
-	        else
-	          ;
-	      }
-	    }
-	  }
-
-}
-
-int main(int argc, char** argv) {
-	DetectorExample_XENON10* detector = new DetectorExample_XENON10();
-
-	//Custom parameter modification functions
-	detector->ExampleFunction();
-		  if (argc < 7) {
-		    cout << "This program takes 6 (or 7) inputs, with Z position in mm from "
-		            "bottom of detector:"
-		         << endl;
-		    cout << "\t./testNEST numEvts type_interaction E_min[keV] E_max[keV] "
-		            "field_drift[V/cm] x,y,z-position[mm] {optional:seed}"
-		         << endl
-		         << endl;
-		    cout << "For 8B, numEvts is kg-days of exposure with everything else same. "
-		            "For WIMPs:"
-		         << endl;
-		    cout << "\t./testNEST exposure[kg-days] {WIMP} m[GeV] x-sect[cm^2] "
-		            "field_drift[V/cm] x,y,z-position[mm] {optional:seed}"
-		         << endl
-		         << endl;
-		    cout << "For cosmic-ray muons or other similar particles with elongated "
-		            "track lengths:"
-		         << endl;
-		    cout << "\t./testNEST numEvts {MIP} LET[MeV*cm^2/gram] "
-		            "x,y-position[mm](Initial) field_drift[V/cm] "
-		            "x,y,z-position[mm](Final) {optional:seed}"
-		         << endl
-		         << endl;
-		    return 0;
-		  }
-
-		  unsigned long int numEvts = atoi(argv[1]);
-		  string type = argv[2];
-		  double eMin = atof(argv[3]);
-		  double eMax = atof(argv[4]);
-		  double inField = atof(argv[5]);
-		  double fPos = atof(argv[6]);
-		  int seed;
-		  bool no_seed;
-		  if (argc == 8) {
-		    seed = atoi(argv[7]);
-		  }
-		  else{
-			  seed = 0;
-			  no_seed = true;
-		  }
-		  string delimiter, token;
-		  size_t loc;
-		  std::vector<double> pos;
-		  string position = argv[6];
-		  if (fPos == -1){
-			  pos.push_back(0);
-			  pos.push_back(0);
-			  pos.push_back(0);
-		  }
-		  else {
-			  delimiter = ",";
-			  loc = 0;
-			  int i = 0;
-			  while ((loc = position.find(delimiter)) != string::npos) {
-				  token = position.substr(0, loc);
-				  if (i == 0)
-					  pos.push_back(stof(token));
-				  else
-					  pos.push_back(stof(token));
-				  position.erase(0, loc + delimiter.length());
-				  i++;
-			  }
-			  pos.push_back(stof(position));
-		  }
-		  
-		  	      
-
-		  testNEST(detector, numEvts, type, eMin, eMax, inField, pos, fPos, seed, no_seed);
-
-
-  return 1;
 }