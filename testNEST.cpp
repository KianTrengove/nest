/*
 * To change this license header, choose License Headers in Project Properties.
 * To change this template file, choose Tools | Templates
 * and open the template in the editor.
 */

/* 
 * File:   testNEST.cpp
 * Author: brodsky3
 *
 * Created on August 1, 2017, 1:03 PM
 */

#include "NEST.hh"
#include "TestSpectra.hh"
#include "analysis.hh"

#include "DetectorExample_XENON10.hh"

using namespace std;
using namespace NEST;

/*
 * 
 */

double band[200][6], energies[3];
vector<vector<double>> GetBand ( vector<double> S1s, vector<double> S2s, bool resol );
void GetEnergyRes ( vector<double> Es );


int main ( int argc, char** argv ) {
  
  // Instantiate your own VDetector class here, then load into NEST class constructor
	DetectorExample_XENON10* detector = new DetectorExample_XENON10();
	
	// Custom parameter modification functions
	//detector->ExampleFunction();

	// Construct NEST class using detector object
	NEST::NESTcalc n(detector);

	vector<double> signal1,signal2,signalE, vTable, NuisParam={1.,1.}; //scaling factors, for now just for NR Ly & Qy. But must initialize!
	string position, delimiter, token; size_t loc; int index;
  double g2,pos_x,pos_y,pos_z,r,phi,driftTime, field, vD,vD_middle, atomNum=0,massNum=0, keVee=0.0;
  NEST::YieldResult yieldsMax;
  
  if (argc < 7)
    {
      cout << "This program takes 6 (or 7) inputs, with Z position in mm from bottom of detector:" << endl;
      cout << "\t./testNEST numEvts type_interaction E_min[keV] E_max[keV] field_drift[V/cm] x,y,z-position[mm] {optional:seed}" << endl << endl;
      cout << "For 8B, numEvts is kg-days of exposure with everything else same. For WIMPs:" << endl;
      cout << "\t./testNEST exposure[kg-days] {WIMP} m[GeV] x-sect[cm^2] field_drift[V/cm] x,y,z-position[mm] {optional:seed}" << endl << endl;
      cout << "For cosmic-ray muons or other similar particles with elongated track lengths:" << endl;
      cout << "\t./testNEST numEvts {MIP} LET[MeV*cm^2/gram] x,y-position[mm](Initial) field_drift[V/cm] x,y,z-position[mm](Final) {optional:seed}" << endl << endl;
      return 0;
    }
  
	unsigned long int numEvts = atoi(argv[1]);
  string type = argv[2];
  double eMin = atof(argv[3]);
  double eMax = atof(argv[4]);
	double inField = atof(argv[5]);
  position = argv[6];
	double fPos = atof(argv[6]);
  
	if ( argc == 8 ) {
    if ( atoi(argv[7]) == -1 )
      RandomGen::rndm()->SetSeed( time (NULL) );
    else
      RandomGen::rndm()->SetSeed(atoi(argv[7]));
  }
  
  INTERACTION_TYPE type_num;
	TestSpectra spec;
  if ( type == "NR" || type == "neutron" ) type_num = NR;
  else if (type == "WIMP")
    {
      if (atof(argv[3])<0.44) { cerr << "WIMP mass too low, you're crazy!" << endl; return 0; }
      type_num = WIMP;
      spec.wimp_spectrum_prep = spec.WIMP_prep_spectrum(atof(argv[3]), E_step);
      numEvts = RandomGen::rndm()->poisson_draw(spec.wimp_spectrum_prep.integral * 1.0 * atof(argv[1]) * atof(argv[4]) / 1e-36);
    }
  else if ( type == "B8" || type == "Boron8" || type == "8Boron" || type == "8B" || type == "Boron-8" )
    {
      type_num = B8;
      numEvts = RandomGen::rndm()->poisson_draw(0.0026 * atof(argv[1]));
    } else if ( type == "DD" || type == "D-D" ) type_num = DD;
  else if ( type == "AmBe" ) type_num = AmBe;
  else if ( type == "Cf" || type == "Cf252" || type == "252Cf" || type == "Cf-252" ) type_num = Cf;
  else if ( type == "ion" || type == "nucleus" || type == "alpha" ) {
    type_num = ion;
    if ( type == "alpha" ) {
      atomNum = 2; massNum = 4;
    }
    else {
      cerr << "Atomic Number: "; cin >> atomNum;
      cerr << "Mass Number: "; cin >> massNum;
    } if ( atomNum == ATOM_NUM ) type_num = NR;
  }
  else if ( type == "gamma" || type == "gammaRay" ||
	    type == "x-ray" || type == "xray" || type == "xRay" || type == "X-ray" || type == "Xray" || type == "XRay" )
    type_num = gammaRay; //includes photo-absorption and electron capture
  else if ( type == "Kr83m" || type == "83mKr" || type == "Kr83" ) type_num = Kr83m;
  else if ( type == "CH3T" || type == "tritium" ) type_num = CH3T;
  else if ( type == "C14" || type == "Carbon14" || type == "14C" ) type_num = C14;
  else if ( type == "beta" || type == "ER" || type == "Compton" || type == "compton" || type == "electron" || type == "e-" ||
	    type == "muon" || type == "MIP" || type == "LIP" || type == "mu" || type == "mu-" )
    type_num = beta; //default electron recoil model
  else {
    cerr << "UNRECOGNIZED PARTICLE TYPE!! VALID OPTIONS ARE:" << endl;
    cerr << "NR or neutron," << endl;
    cerr << "WIMP," << endl;
    cerr << "B8 or Boron8 or 8Boron or 8B or Boron-8," << endl;
    cerr << "DD or D-D," << endl;
    cerr << "AmBe," << endl;
    cerr << "Cf or Cf252 or 252Cf or Cf-252," << endl;
    cerr << "ion or nucleus," << endl;
    cerr << "alpha," << endl;
    cerr << "gamma or gammaRay," << endl;
    cerr << "x-ray or xray or xRay or X-ray or Xray or XRay," << endl;
    cerr << "Kr83m or 83mKr or Kr83," << endl;
    cerr << "CH3T or tritium," << endl;
    cerr << "Carbon14 or 14C or C14," << endl;
    cerr << "beta or ER or Compton or compton or electron or e-, and" << endl;
    cerr << "muon or MIP or LIP or mu or mu-" << endl;
    return 0;
  }
  
  if ( type_num == Kr83m ) {
    if ( eMin == 9.4 && eMax == 9.4 ) {}
    else if ( eMin == 32.1 &&
	      eMax == 32.1 ) {}
    else
      { cerr << "ERROR: For Kr83m, put both energies as 9.4 or both as 32.1 keV please." << endl;
	return 0; }
  }
  
  if ( (eMin < 10. || eMax < 10.) && type_num == gammaRay ) {
    cerr << "WARNING: Typically beta model works better for ER BG at low energies as in a WS." << endl;
    cerr << "ER data is often best matched by a weighted average of the beta & gamma models." << endl;
  }
  
  double rho = n.SetDensity ( detector->get_T_Kelvin(), detector->get_p_bar() ); //cout.precision(12);
  if ( rho < 1. ) detector->set_inGas(true);
  
	// Calculate and print g1, g2 parameters (once per detector)
	vector<double> g2_params = n.CalculateG2(verbosity);
	g2 = g2_params.back();
  
	if ( inField == -1. ) {
    vTable = n.SetDriftVelocity_NonUniform(rho, z_step);
    vD_middle = vTable[int(floor(.5*detector->get_TopDrift()/z_step))];
  }
  else vD_middle = n.SetDriftVelocity(detector->get_T_Kelvin(), rho, inField);
  
	if (verbosity) {
		cout << "Density = " << rho << " g/mL" << "\t";
		cout << "central vDrift = " << vD_middle << " mm/us\n";
		cout << "\t\t\t\t\t\t\t\t\t\tNegative numbers are flagging things below threshold!   phe=(1+P_dphe)*phd & phd=phe/(1+P_dphe)\n";

		if ( type_num == Kr83m && eMin == 9.4 && eMax == 9.4 )
			fprintf(stdout, "t [ns]\t\tE [keV]\t\tfield [V/cm]\ttDrift [us]\tX,Y,Z [mm]\tNph\tNe-\tS1 [PE or phe]\tS1_3Dcor [phd]\tspikeC(NON-INT)\tNe-Extr\tS2_rawArea [PE]\tS2_3Dcorr [phd]\n");
		else
			fprintf(stdout, "E [keV]\t\tfield [V/cm]\ttDrift [us]\tX,Y,Z [mm]\tNph\tNe-\tS1 [PE or phe]\tS1_3Dcor [phd]\tspikeC(NON-INT)\tNe-Extr\tS2_rawArea [PE]\tS2_3Dcorr [phd]\n");
 	}

  if ( type_num == WIMP ) {
    yieldsMax = n.GetYields(      NR, 25.0, rho, detector->FitEF(0., 0., detector->get_TopDrift()/2.),
				  double(massNum), double(atomNum), NuisParam);
  }
  else if ( type_num == B8 ) {
    yieldsMax = n.GetYields(      NR, 4.00, rho, detector->FitEF(0., 0., detector->get_TopDrift()/2.),
				  double(massNum), double(atomNum), NuisParam);
  }
  else {
    if ( type_num == Kr83m )
      yieldsMax = n.GetYields(  beta  , eMax, rho, detector->FitEF(0., 0., detector->get_TopDrift()/2.),
			      double(massNum), double(atomNum), NuisParam); //the reason for this: don't do the special Kr stuff when just checking max
    else
      yieldsMax = n.GetYields(type_num, eMax, rho, detector->FitEF(0., 0., detector->get_TopDrift()/2.),
			      double(massNum), double(atomNum), NuisParam);
  }
  if ( (detector->get_g1()*yieldsMax.PhotonYield) > (2.*maxS1) && eMin != eMax )
    cerr << "\nWARNING: Your energy maximum may be too high given your maxS1.\n";
  
  double keV = -999.;
  for (unsigned long int j = 0; j < numEvts; j++) {
    
    if (eMin == eMax && eMin >= 0. && eMax > 0. ) {
      keV = eMin;
    } else {
      switch (type_num) {
      case CH3T:
	keV = spec.CH3T_spectrum(eMin, eMax);
	break;
      case C14:
	keV = spec.C14_spectrum(eMin, eMax);
	break;
      case B8: //normalize this to ~3500 / 10-ton / year, for E-threshold of 0.5 keVnr, OR 180 evts/t/yr/keV at 1 keV
	keV = spec.B8_spectrum(eMin, eMax);
	break;
      case AmBe: //for ZEPLIN-III FSR from HA (Pal '98)
	keV = spec.AmBe_spectrum(eMin, eMax);
	break;
      case Cf:
	keV = spec.Cf_spectrum(eMin, eMax);
	break;
      case DD:
	keV = spec.DD_spectrum(eMin, eMax);
	break;
      case WIMP:
	{
          keV = spec.WIMP_spectrum(spec.wimp_spectrum_prep, atof(argv[3]));
	}
	break;
      default:
	keV = eMin + (eMax - eMin) * RandomGen::rndm()->rand_uniform();
	break;
      }
    }
    
    if ( type_num != WIMP && type_num != B8 ) {
      if (keV > eMax) keV = eMax;
      if (keV < eMin) keV = eMin;
    }
    
  Z_NEW:
    if ( fPos == -1. ) { // -1 means default, random location mode
      pos_z = 0. + ( detector->get_TopDrift() - 0. ) * RandomGen::rndm()->rand_uniform(); // initial guess
      r = detector->get_radius() * sqrt ( RandomGen::rndm()->rand_uniform() );
      phi = 2.*M_PI*RandomGen::rndm()->rand_uniform();
      pos_x = r * cos(phi); pos_y = r * sin(phi);
    }
    else {
      delimiter = ",";
      loc = 0; int i = 0;
      while ( (loc = position.find(delimiter)) != string::npos ) {
	token = position.substr(0,loc);
	if ( i == 0 ) pos_x = stof(token);
	else pos_y = stof(token);
	position.erase(0,loc+delimiter.length());
	i++;
      }
      pos_z = stof(position);
      if ( stof(position) == -1. )
	pos_z = 0. + ( detector->get_TopDrift() - 0. ) * RandomGen::rndm()->rand_uniform();
      if ( stof(token) == -999. ) {
	r = detector->get_radius() * sqrt ( RandomGen::rndm()->rand_uniform() );
	phi = 2.*M_PI*RandomGen::rndm()->rand_uniform();
	pos_x = r * cos(phi); pos_y = r * sin(phi); }
    }
    
    if ( inField == -1. ) { // -1 means use poly position dependence
			field = detector->FitEF(pos_x, pos_y, pos_z);
    }
    else field = inField;
    
    if ( field <= 0. )
      cerr << "\nWARNING: A LITERAL ZERO FIELD MAY YIELD WEIRD RESULTS. USE A SMALL VALUE INSTEAD.\n";
    if ( field > 12.e3 )
      cerr << "\nWARNING: Your field is >12,000 V/cm. No data out here. Are you sure about this?\n";
    
    if ( inField == -1. ) {
      //for ( int jj = 0; jj < vTable.size(); jj++ ) //DEBUG
      //cerr << double(jj)*z_step << "\t" << vTable[jj] << endl;
      index = int(floor(pos_z/z_step));
      vD = vTable[index];
    }
    else
      vD = n.SetDriftVelocity(detector->get_T_Kelvin(),rho,field);
    driftTime = ( detector->get_TopDrift() - pos_z ) / vD; // (mm - mm) / (mm / us) = us
<<<<<<< HEAD
    if ( inField != -1. && detector->get_dt_min() > ( detector->get_TopDrift() - 0. ) / vD )
      { cerr << "ERROR: dt_min is too restrictive (too large)" << endl; return 0; }
    if ( (driftTime > detector->get_dt_max() || driftTime < detector->get_dt_min()) && (fPos == -1. || stof(position) == -1.) && field >= 1. )
=======
    if ( atof(argv[5]) != -1. && detector->get_dt_min() > ( detector->get_TopDrift() - 0. ) / vD && field >= FIELD_MIN )
      { cerr << "ERROR: dt_min is too restrictive (too large)" << endl; return 0; }
    if ( (driftTime > detector->get_dt_max() || driftTime < detector->get_dt_min()) && (atof(argv[6]) == -1. || stof(position) == -1.) && field >= FIELD_MIN )
>>>>>>> 4701aba3
      goto Z_NEW;
    if ( detector->get_dt_max() > (detector->get_TopDrift()-0.)/vD && !j && field >= FIELD_MIN )
      { cerr << "WARNING: dt_max is greater than max possible" << endl; }
    
    // The following should never happen: this is simply a just-in-case code-block dealing with user error
    if ( pos_z <= 0. ) {
      cerr << "ERROR: unphysically low Z coordinate (vertical axis of detector) of " << pos_z << " mm" << endl;
      return 0;
    }
    if ( (pos_z > detector->get_TopDrift() || driftTime <= 0.0) && field >= FIELD_MIN ) {
      cerr << "ERROR: unphysically big Z coordinate (vertical axis of detector) of " << pos_z << " mm" << endl;
      return 0;
    }
    
    NEST::YieldResult yields; NEST::QuantaResult quanta;
    if ( type == "muon" || type == "MIP" || type == "LIP" || type == "mu" || type == "mu-" ) {
      double xi = -999., yi = -999.;
      if ( atof(argv[4]) == -1. ) {
	r = detector->get_radius()
	  * sqrt ( RandomGen::rndm()->rand_uniform() );
	phi = 2.*M_PI*RandomGen::rndm()->rand_uniform();
	xi = r * cos(phi); yi = r * sin(phi);
      }
      else {
	position = argv[4];
	delimiter = ",";
	loc = 0; int ii = 0;
	while ( (loc = position.find(delimiter)) != string::npos ) {
	  token = position.substr(0,loc);
	  if ( ii == 0 ) xi = stof(token);
	  else yi = stof(token);
	  position.erase(0,loc+delimiter.length());
	  ii++;
	}
	yi = stof(position);
      }
      double dEOdx = eMin, eStep = dEOdx * rho * z_step * 1e2, refEnergy = 1e6; keV = 0.;
      int Nph = 0, Ne = 0;
      double xx = xi, yy = yi, zz = detector->get_TopDrift();
      double xf = pos_x; double yf = pos_y;
      double distance = sqrt(pow(xf-xi,2.)+pow(yf-yi,2.)+pow(detector->get_TopDrift(),2.));
      double norm[3];
      norm[0] = ( xf - xi ) / distance;
      norm[1] = ( yf - yi ) / distance;
      norm[2] = -detector->get_TopDrift() / distance; //have not yet tested muons which leave before hitting Z=0, would have to modify code here
      while ( zz > 0. && sqrt(pow(xx,2.)+pow(yy,2.)) < detector->get_radius() ) { //stop making S1 and S2 if particle exits Xe vol
	yields = n.GetYields ( beta, refEnergy, rho, detector->FitEF ( xx, yy, zz ), double(massNum), double(atomNum), NuisParam );
	quanta = n.GetQuanta ( yields, rho );
	Nph+= quanta.photons * (eStep/refEnergy);
	index = int(floor(zz/z_step));
	if ( index >= vTable.size() )
	  index = vTable.size() - 1;
	vD = vTable[index];
	driftTime = ( detector->get_TopDrift() - zz ) / vD;
	if ( pos_z >= detector->get_cathode() )
	  Ne += quanta.electrons*(eStep/refEnergy)*exp(-driftTime/detector->get_eLife_us());
	keV+= eStep;
	xx += norm[0] * z_step;
	yy += norm[1] * z_step;
	zz += norm[2] * z_step; //cout << xx << " " << yy << " " << zz << endl;
      }
      quanta.photons = Nph; quanta.electrons = Ne;
      pos_z = detector->get_TopDrift() / 2.; driftTime = 0.00;
      vD = vD_middle; //approximate things not already done right in loop as middle of detector since muon traverses whole length
      pos_x = .5*(xi+xf); pos_y = .5*(yi+yf);
      field = detector->FitEF(pos_x,pos_y,pos_z);
    }
    else {
      yields = n.GetYields(type_num,keV,rho,field,
			   double(massNum),double(atomNum),NuisParam);
      quanta = n.GetQuanta(yields,rho);
    }
    
    double Nphd_S2 = g2 * quanta.electrons * exp(-driftTime/detector->get_eLife_us());
    if ( !MCtruthPos && Nphd_S2 > PHE_MIN ) {
      vector<double> xySmeared(2); xySmeared = n.xyResolution ( pos_x, pos_y, Nphd_S2 );
      pos_x = xySmeared[0];
      pos_y = xySmeared[1];
    }
    
    vector<double> scint = n.GetS1(quanta,pos_x,pos_y,pos_z,
				   vD,vD_middle,type_num,j,field,keV,useTiming);
    if ( usePD == 0 && fabs(scint[3]) > minS1 && scint[3] < maxS1 )
      signal1.push_back(scint[3]);
    else if ( usePD == 1 && fabs(scint[5]) > minS1 && scint[5] < maxS1 )
      signal1.push_back(scint[5]);
    else if ( usePD >= 2 && fabs(scint[7]) > minS1 && scint[7] < maxS1 )
      signal1.push_back(scint[7]);
    else signal1.push_back(-999.);
    
    if ( pos_z < detector->get_cathode() ) quanta.electrons = 0;
    vector<double> scint2= n.GetS2(quanta.electrons, pos_x, pos_y, driftTime, vD, j, field, useTiming, g2_params);
    if ( usePD == 0 && fabs(scint2[5]) > minS2 && scint2[5] < maxS2 )
      signal2.push_back(scint2[5]);
    else if ( usePD >= 1 && fabs(scint2[7]) > minS2 && scint2[7] < maxS2 )
      signal2.push_back(scint2[7]); //no spike option for S2
    else signal2.push_back(-999.);

    if ( !MCtruthE ) {
      double Nph, g1 = detector->get_g1(), Ne;
      double Wq_eV = 1.9896 + ( 20.8 - 1.9896 ) / ( 1. + pow ( rho / 4.0434, 1.4407 ) ); // out-of-sync danger: copied from NEST.cpp
      if ( usePD == 0 )
	Nph= fabs(scint[3]) / (g1*(1.+detector->get_P_dphe()));
      else if ( usePD == 1 ) Nph = fabs(scint[5]) / g1;
      else Nph = fabs(scint[7]) / g1;
      if ( usePD == 0 )
	Ne = fabs(scint2[5]) / (g2*(1.+detector->get_P_dphe()));
      else Ne = fabs(scint2[7]) / g2;
      if ( signal1.back() <= 0. )
	Nph= 0.;
      if ( signal2.back() <= 0. )
	Ne = 0.;
      if ( yields.Lindhard > DBL_MIN && Nph > 0. && Ne > 0. ) {
	keV = ( Nph + Ne ) * Wq_eV * 1e-3 / yields.Lindhard;
	keVee+=( Nph + Ne ) * Wq_eV * 1e-3; //as alternative, use W_DEFAULT in both places, but won't account for density dependence
      }
      else
	keV = 0.;
    }
    if ( (signal1.back() <= 0. || signal2.back() <= 0.) && field >= FIELD_MIN )
      signalE.push_back(0.);
    else
      signalE.push_back(keV);
    
		// Possible outputs from "scint" vector
		// scint[0] = nHits; // MC-true integer hits in same OR different PMTs, NO double phe effect
		// scint[1] = Nphe; // MC-true integer hits WITH double phe effect (Nphe > nHits)
		// scint[2] = pulseArea; // floating real# smeared DAQ pulse areas in phe, NO XYZ correction
		// scint[3] = pulseAreaC; // smeared DAQ pulse areas in phe, WITH XYZ correction
		// scint[4] = Nphd; // same as pulse area, adjusted/corrected *downward* for 2-PE effect (LUX phd units)
		// scint[5] = NphdC; // same as Nphd, but XYZ-corrected
		// scint[6] = spike; // floating real# spike count, NO XYZ correction
		// scint[7] = spikeC; // floating real# spike count, WITH XYZ correction
		// scint[8] = fdetector->get_g1(); // g1 (light collection efficiency in liquid)

		// Possible outputs from "scint2" vector
		// scint2[0] = Nee; // integer number of electrons unabsorbed in liquid then getting extracted
		// scint2[1] = Nph; // raw number of photons produced in the gas gap
		// scint2[2] = nHits; // MC-true integer hits in same OR different PMTs, NO double phe effect
		// scint2[3] = Nphe; // MC-true integer hits WITH double phe effect (Nphe > nHits). S2 has more steps than S1 (e's 1st)
		// 
		// If S2 threshold is set to positive (normal mode)
		// scint2[4] = pulseArea; // floating real# smeared DAQ pulse areas in phe, NO XYZ correction
		// scint2[5] = pulseAreaC; // smeared DAQ pulse areas in phe, WITH XYZ correction
		// scint2[6] = Nphd; // same as pulse area, adjusted/corrected *downward* for 2-PE effect (LUX phd units)
		// scint2[7] = NphdC; // same as Nphd, but XYZ-corrected
		//
		// If S2 threshold is set to negative (switches from S2 -> S2 bottom, NOT literally negative)
		// scint2[4] = S2b; // floating real# smeared pulse areas in phe ONLY including bottom PMTs, NO XYZ correction
		// scint2[5] = S2bc; // floating real# smeared pulse areas in phe ONLY including bottom PMTs, WITH XYZ correction
		// scint2[6] = S2b / (1.+fdetector->get_P_dphe()); // same as S2b, but adjusted for 2-PE effect (LUX phd units)
		// scint2[7] = S2bc / (1.+fdetector->get_P_dphe()); // same as S2bc, but adjusted for 2-PE effect (LUX phd units)
		// scint2[8] = g2; // g2 = ExtEff * SE, light collection efficiency of EL in gas gap (from CalculateG2)
	  
    if ( 1 ) { //fabs(scint[7]) > PHE_MIN && fabs(scint2[7]) > PHE_MIN ) { //if you want to skip specific below-threshold events, then please comment in this if statement
      if ( type_num == Kr83m && eMin == 9.4 && eMax == 9.4 ) printf ( "%.6f\t", yields.DeltaT_Scint );
			printf("%.6f\t%.6f\t%.6f\t%.0f, %.0f, %.0f\t%d\t%d\t",keV,field,driftTime,pos_x,pos_y,pos_z,quanta.photons,quanta.electrons); //comment this out when below line in
      //printf("%.6f\t%.6f\t%.6f\t%.0f, %.0f, %.0f\t%lf\t%lf\t",keV,field,driftTime,pos_x,pos_y,pos_z,yields.PhotonYield,yields.ElectronYield); //for when you want means
      if ( pos_z < detector->get_cathode() ) printf("g-X ");
      if ( keV > 1000. || scint[5] > maxS1 || scint2[7] > maxS2 ||
	   //switch to exponential notation to make output more readable, if energy is too high (>1 MeV)
	   type == "muon" || type == "MIP" || type == "LIP" || type == "mu" || type == "mu-" ) {
	printf("%e\t%e\t%e\t", scint[2], scint[5], scint[7]);
	printf("%li\t%e\t%e\n", (long)scint2[0], scint2[4], scint2[7]);
      }
      else {
	printf("%.6f\t%.6f\t%.6f\t", scint[2], scint[5], scint[7]); //see GetS1 inside of NEST.cpp for full explanation of all 8 scint return vector elements. Sample 3 most common
	printf("%i\t%.6f\t%.6f\n", (int)scint2[0], scint2[4], scint2[7]); //see GetS2 inside of NEST.cpp for full explanation of all 8 scint2 vector elements. Change as you desire
      }
    } //always execute statement, if(1) above, because if is just place-holder in case you want to drop all sub-threshold data
    
  }
  
<<<<<<< HEAD
	if (verbosity) {
		if ( eMin != eMax ) {
			if ( useS2 == 2 )
				GetBand ( signal2, signal1, false );
			else
				GetBand ( signal1, signal2, false );
			fprintf(stderr,"Bin Center\tBin Actual\tHist Mean\tMean Error\tHist Sigma\t\tEff[%%>thr]\n");
			for ( int j = 0; j < numBins; j++ ) {
				fprintf(stderr,"%lf\t%lf\t%lf\t%lf\t%lf\t\t%lf\n",band[j][0],band[j][1],band[j][2],band[j][4],band[j][3],band[j][5]*100.);
				if ( band[j][0] <= 0.0 || band[j][1] <= 0.0 || band[j][2] <= 0.0 || band[j][3] <= 0.0 || band[j][4] <= 0.0 || band[j][5] <= 0.0 ||
						 std::isnan(band[j][0]) || std::isnan(band[j][1]) || std::isnan(band[j][2]) || std::isnan(band[j][3]) || std::isnan(band[j][4]) || std::isnan(band[j][5]) )
		{ if ( eMax != -999. ) {
				if( ( (detector->get_g1()*yieldsMax.PhotonYield) < maxS1 || (g2*yieldsMax.ElectronYield) < maxS2 ) && j != 0)
					cerr << "WARNING: Insufficient number of high-energy events to populate highest bins is likely.\n";
				else
					cerr << "WARNING: Insufficient number of low-energy events to populate lowest bins is likely. Increase minS1 and/or minS2.\n";
			}
			eMax = -999.; }
			}
		}
		else {
			GetBand ( signal1, signal2, true );
			GetEnergyRes ( signalE );
			if ( type_num == NR ) {
				fprintf(stderr,"S1 Mean\t\tS1 Res [%%]\tS2 Mean\t\tS2 Res [%%]\tEc [keVnr]\tEc Res[%%]\tEff[%%>thr]\tEc [keVee]\n");
				keVee /= numEvts;
			}
			else
				fprintf(stderr,"S1 Mean\t\tS1 Res [%%]\tS2 Mean\t\tS2 Res [%%]\tEc Mean\t\tEc Res[%%]\tEff[%%>thr]\n"); //the C here refers to the combined (S1+S2) energy scale
			for ( int j = 0; j < numBins; j++ ) {
				fprintf(stderr,"%lf\t%lf\t%lf\t%lf\t%lf\t%lf\t%lf\t",band[j][0],band[j][1]/band[j][0]*100.,
					band[j][2],band[j][3]/band[j][2]*100.,energies[0],energies[1]/energies[0]*100.,energies[2]*100.);
				if ( type_num == NR ) fprintf(stderr,"%lf\n",keVee/energies[2]); else fprintf(stderr,"\n");
				if ( band[j][0] <= 0.0 || band[j][1] <= 0.0 || band[j][2] <= 0.0 || band[j][3] <= 0.0 ||
			 std::isnan(band[j][0]) || std::isnan(band[j][1]) || std::isnan(band[j][2]) || std::isnan(band[j][3]) )
		cerr << "CAUTION: YOUR S1 and/or S2 MIN and/or MAX may be set to be too restrictive, please check.\n";
				else if ( energies[0] == eMin || energies[0] == eMax || energies[1] <= 0.0 )
		cerr << "If your energy resolution is 0% then you probably still have MC truth energy on." << endl;
				else ;
			}
		}
	}
=======
  if ( eMin != eMax ) {
    if ( useS2 == 2 )
      GetBand ( signal2, signal1, false );
    else
      GetBand ( signal1, signal2, false );
    fprintf(stderr,"Bin Center\tBin Actual\tHist Mean\tMean Error\tHist Sigma\t\tEff[%%>thr]\n");
    for ( int j = 0; j < numBins; j++ ) {
      fprintf(stderr,"%lf\t%lf\t%lf\t%lf\t%lf\t\t%lf\n",band[j][0],band[j][1],band[j][2],band[j][4],band[j][3],band[j][5]*100.);
      if ( band[j][0] <= 0.0 || band[j][1] <= 0.0 || band[j][2] <= 0.0 || band[j][3] <= 0.0 || band[j][4] <= 0.0 || band[j][5] <= 0.0 ||
           std::isnan(band[j][0]) || std::isnan(band[j][1]) || std::isnan(band[j][2]) || std::isnan(band[j][3]) || std::isnan(band[j][4]) || std::isnan(band[j][5]) )
	{ if ( eMax != -999. ) {
	    if( ( (detector->get_g1()*yieldsMax.PhotonYield) < maxS1 || (g2*yieldsMax.ElectronYield) < maxS2 ) && j != 0)
	      cerr << "WARNING: Insufficient number of high-energy events to populate highest bins is likely.\n";
	    else
	      cerr << "WARNING: Insufficient number of low-energy events to populate lowest bins is likely. Increase minS1 and/or minS2.\n";
	  }
	  eMax = -999.; }
    }
  }
  else {
    GetBand ( signal1, signal2, true );
    GetEnergyRes ( signalE );
    if ( type_num == NR ) {
      fprintf(stderr,"S1 Mean\t\tS1 Res [%%]\tS2 Mean\t\tS2 Res [%%]\tEc [keVnr]\tEc Res[%%]\tEff[%%>thr]\tEc [keVee]\n");
      keVee /= numEvts;
    }
    else
      fprintf(stderr,"S1 Mean\t\tS1 Res [%%]\tS2 Mean\t\tS2 Res [%%]\tEc Mean\t\tEc Res[%%]\tEff[%%>thr]\n"); //the C here refers to the combined (S1+S2) energy scale
    for ( int j = 0; j < numBins; j++ ) {
      fprintf(stderr,"%lf\t%lf\t%lf\t%lf\t%lf\t%lf\t%lf\t",band[j][0],band[j][1]/band[j][0]*100.,
	      band[j][2],band[j][3]/band[j][2]*100.,energies[0],energies[1]/energies[0]*100.,energies[2]*100.);
      if ( type_num == NR ) fprintf(stderr,"%lf\n",keVee/energies[2]); else fprintf(stderr,"\n");
      if ( (band[j][0] <= 0.0 || band[j][1] <= 0.0 || band[j][2] <= 0.0 || band[j][3] <= 0.0 ||
	    std::isnan(band[j][0]) || std::isnan(band[j][1]) || std::isnan(band[j][2]) || std::isnan(band[j][3])) && field >= FIELD_MIN )
	cerr << "CAUTION: YOUR S1 and/or S2 MIN and/or MAX may be set to be too restrictive, please check.\n";
      else if ( (energies[0] == eMin || energies[0] == eMax || energies[1] <= 0.0) && field >= FIELD_MIN )
	cerr << "If your energy resolution is 0% then you probably still have MC truth energy on." << endl;
      else ;
    }
  }
>>>>>>> 4701aba3
  
  return 1;
  
}

vector<vector<double>> GetBand ( vector<double> S1s,
				 vector<double> S2s, bool resol ) {
  
  vector<vector<double>> signals;
  signals.resize(numBins,vector<double>(1,-999.));
  double binWidth, border;
  if ( useS2 == 2 ) {
    binWidth = ( maxS2 - minS2 ) / double(numBins);
    border = minS2;
  }
  else {
    binWidth = ( maxS1 - minS1 ) / double(numBins);
    border = minS1;
  }
  int i = 0, j = 0; double s1c, numPts;
  unsigned long reject[200] = {0};
  
  if ( resol ) {
    numBins = 1;
    binWidth = DBL_MAX;
  }
  
  for ( i = 0; i < S1s.size(); i++ ) {
    for ( j = 0; j < numBins; j++ ) {
      s1c = border + binWidth/2. + double(j) * binWidth;
      if ( i == 0 && !resol ) band[j][0] = s1c;
      if ( fabs(S1s[i]) > (s1c-binWidth/2.) && fabs(S1s[i]) <= (s1c+binWidth/2.) ) {
	if ( S1s[i] >= 0. && S2s[i] >= 0. ) {
	  if ( resol ) {
	    signals[j].push_back(S2s[i]);
	  }
	  else {
	    if ( useS2 == 0 )
	      { if ( S1s[i] && S2s[i] && log10(S2s[i]/S1s[i])>logMin && log10(S2s[i]/S1s[i])<logMax ) signals[j].push_back(log10(S2s[i]/S1s[i])); else signals[j].push_back(0.); }
	    else if ( useS2 == 1 )
	      { if ( S1s[i] && S2s[i] && log10(S2s[i]) > logMin && log10(S2s[i]) < logMax ) signals[j].push_back(log10(S2s[i])); else signals[j].push_back(0.); }
	    else
	      { if ( S1s[i] && S2s[i] && log10(S1s[i]/S2s[i])>logMin && log10(S1s[i]/S2s[i])<logMax ) signals[j].push_back(log10(S1s[i]/S2s[i])); else signals[j].push_back(0.); }
	  }
	  band[j][2] += signals[j].back();
	  if ( resol )
	    band[j][0] += S1s[i];
	  else
	    band[j][1] += S1s[i];
	}
	else
	  reject[j]++;
	break; }
    }
  }
  
  for ( j = 0; j < numBins; j++ ) {
    if ( band[j][0] <= 0. && !resol ) band[j][0] = border + binWidth/2. + double(j) * binWidth;
    signals[j].erase(signals[j].begin());
    numPts = (double)signals[j].size();
    if ( numPts <= 0 ) {
      for ( i = 0; i < S1s.size(); i++ ) band[j][0] += S1s[i];
      numPts = S1s.size();
    }
    if (resol)
      band[j][0] /= numPts;
    band[j][1] /= numPts;
    band[j][2] /= numPts;
    for ( i = 0; i < (int)numPts; i++ ) {
      if ( signals[j][i] != -999. ) band[j][3] += pow(signals[j][i]-band[j][2],2.);
      if ( resol && S1s[i] >= 0.0 ) band[j][1] += pow(S1s[i]-band[j][0],2.); //std dev calc
    }
    band[j][3] /= numPts - 1.;
    band[j][3] = sqrt(band[j][3]);
    if ( resol ) {
      band[j][1] /= numPts - 1.;
      band[j][1] = sqrt(band[j][1]);
    }
    band[j][4] = band[j][3] / sqrt ( numPts );
    band[j][5] = numPts/
      (numPts+double(reject[j]));
  }
  
  return signals;
  
}

void GetEnergyRes ( vector<double> Es ) {
  
  int i, numPts = Es.size();
  double numerator = 0.;
  
  for ( i = 0; i < numPts; i++ ) {
    if ( Es[i] > 0. )
      { energies[0] += Es[i]; numerator++; }
  }
  
  energies[0] /= numerator;
  
  for ( i = 0; i < numPts; i++ ) {
    if ( Es[i] > 0. )
      energies[1] += pow(energies[0]-Es[i],2.);
  }
  
  energies[1] /= numerator - 1.;
  energies[1] = sqrt(energies[1]);
  
  energies[2] = numerator / double ( numPts );
  return;
  
}<|MERGE_RESOLUTION|>--- conflicted
+++ resolved
@@ -270,16 +270,10 @@
     else
       vD = n.SetDriftVelocity(detector->get_T_Kelvin(),rho,field);
     driftTime = ( detector->get_TopDrift() - pos_z ) / vD; // (mm - mm) / (mm / us) = us
-<<<<<<< HEAD
-    if ( inField != -1. && detector->get_dt_min() > ( detector->get_TopDrift() - 0. ) / vD )
+    if ( inField != -1. && detector->get_dt_min() > ( detector->get_TopDrift() - 0. ) / vD && field >= FIELD_MIN )
       { cerr << "ERROR: dt_min is too restrictive (too large)" << endl; return 0; }
-    if ( (driftTime > detector->get_dt_max() || driftTime < detector->get_dt_min()) && (fPos == -1. || stof(position) == -1.) && field >= 1. )
-=======
-    if ( atof(argv[5]) != -1. && detector->get_dt_min() > ( detector->get_TopDrift() - 0. ) / vD && field >= FIELD_MIN )
-      { cerr << "ERROR: dt_min is too restrictive (too large)" << endl; return 0; }
-    if ( (driftTime > detector->get_dt_max() || driftTime < detector->get_dt_min()) && (atof(argv[6]) == -1. || stof(position) == -1.) && field >= FIELD_MIN )
->>>>>>> 4701aba3
-      goto Z_NEW;
+    if ( (driftTime > detector->get_dt_max() || driftTime < detector->get_dt_min()) && (fPos == -1. || stof(position) == -1.) && field >= FIELD_MIN )
+			goto Z_NEW;
     if ( detector->get_dt_max() > (detector->get_TopDrift()-0.)/vD && !j && field >= FIELD_MIN )
       { cerr << "WARNING: dt_max is greater than max possible" << endl; }
     
@@ -452,7 +446,6 @@
     
   }
   
-<<<<<<< HEAD
 	if (verbosity) {
 		if ( eMin != eMax ) {
 			if ( useS2 == 2 )
@@ -486,57 +479,15 @@
 				fprintf(stderr,"%lf\t%lf\t%lf\t%lf\t%lf\t%lf\t%lf\t",band[j][0],band[j][1]/band[j][0]*100.,
 					band[j][2],band[j][3]/band[j][2]*100.,energies[0],energies[1]/energies[0]*100.,energies[2]*100.);
 				if ( type_num == NR ) fprintf(stderr,"%lf\n",keVee/energies[2]); else fprintf(stderr,"\n");
-				if ( band[j][0] <= 0.0 || band[j][1] <= 0.0 || band[j][2] <= 0.0 || band[j][3] <= 0.0 ||
-			 std::isnan(band[j][0]) || std::isnan(band[j][1]) || std::isnan(band[j][2]) || std::isnan(band[j][3]) )
+				if ( (band[j][0] <= 0.0 || band[j][1] <= 0.0 || band[j][2] <= 0.0 || band[j][3] <= 0.0 ||
+				std::isnan(band[j][0]) || std::isnan(band[j][1]) || std::isnan(band[j][2]) || std::isnan(band[j][3])) && field >= FIELD_MIN )
 		cerr << "CAUTION: YOUR S1 and/or S2 MIN and/or MAX may be set to be too restrictive, please check.\n";
-				else if ( energies[0] == eMin || energies[0] == eMax || energies[1] <= 0.0 )
+				else if ( (energies[0] == eMin || energies[0] == eMax || energies[1] <= 0.0) && field >= FIELD_MIN )
 		cerr << "If your energy resolution is 0% then you probably still have MC truth energy on." << endl;
 				else ;
 			}
 		}
 	}
-=======
-  if ( eMin != eMax ) {
-    if ( useS2 == 2 )
-      GetBand ( signal2, signal1, false );
-    else
-      GetBand ( signal1, signal2, false );
-    fprintf(stderr,"Bin Center\tBin Actual\tHist Mean\tMean Error\tHist Sigma\t\tEff[%%>thr]\n");
-    for ( int j = 0; j < numBins; j++ ) {
-      fprintf(stderr,"%lf\t%lf\t%lf\t%lf\t%lf\t\t%lf\n",band[j][0],band[j][1],band[j][2],band[j][4],band[j][3],band[j][5]*100.);
-      if ( band[j][0] <= 0.0 || band[j][1] <= 0.0 || band[j][2] <= 0.0 || band[j][3] <= 0.0 || band[j][4] <= 0.0 || band[j][5] <= 0.0 ||
-           std::isnan(band[j][0]) || std::isnan(band[j][1]) || std::isnan(band[j][2]) || std::isnan(band[j][3]) || std::isnan(band[j][4]) || std::isnan(band[j][5]) )
-	{ if ( eMax != -999. ) {
-	    if( ( (detector->get_g1()*yieldsMax.PhotonYield) < maxS1 || (g2*yieldsMax.ElectronYield) < maxS2 ) && j != 0)
-	      cerr << "WARNING: Insufficient number of high-energy events to populate highest bins is likely.\n";
-	    else
-	      cerr << "WARNING: Insufficient number of low-energy events to populate lowest bins is likely. Increase minS1 and/or minS2.\n";
-	  }
-	  eMax = -999.; }
-    }
-  }
-  else {
-    GetBand ( signal1, signal2, true );
-    GetEnergyRes ( signalE );
-    if ( type_num == NR ) {
-      fprintf(stderr,"S1 Mean\t\tS1 Res [%%]\tS2 Mean\t\tS2 Res [%%]\tEc [keVnr]\tEc Res[%%]\tEff[%%>thr]\tEc [keVee]\n");
-      keVee /= numEvts;
-    }
-    else
-      fprintf(stderr,"S1 Mean\t\tS1 Res [%%]\tS2 Mean\t\tS2 Res [%%]\tEc Mean\t\tEc Res[%%]\tEff[%%>thr]\n"); //the C here refers to the combined (S1+S2) energy scale
-    for ( int j = 0; j < numBins; j++ ) {
-      fprintf(stderr,"%lf\t%lf\t%lf\t%lf\t%lf\t%lf\t%lf\t",band[j][0],band[j][1]/band[j][0]*100.,
-	      band[j][2],band[j][3]/band[j][2]*100.,energies[0],energies[1]/energies[0]*100.,energies[2]*100.);
-      if ( type_num == NR ) fprintf(stderr,"%lf\n",keVee/energies[2]); else fprintf(stderr,"\n");
-      if ( (band[j][0] <= 0.0 || band[j][1] <= 0.0 || band[j][2] <= 0.0 || band[j][3] <= 0.0 ||
-	    std::isnan(band[j][0]) || std::isnan(band[j][1]) || std::isnan(band[j][2]) || std::isnan(band[j][3])) && field >= FIELD_MIN )
-	cerr << "CAUTION: YOUR S1 and/or S2 MIN and/or MAX may be set to be too restrictive, please check.\n";
-      else if ( (energies[0] == eMin || energies[0] == eMax || energies[1] <= 0.0) && field >= FIELD_MIN )
-	cerr << "If your energy resolution is 0% then you probably still have MC truth energy on." << endl;
-      else ;
-    }
-  }
->>>>>>> 4701aba3
   
   return 1;
   
